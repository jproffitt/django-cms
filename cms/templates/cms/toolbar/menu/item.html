--- conflicted
+++ resolved
@@ -1,7 +1,9 @@
-<<<<<<< HEAD
-<li class="{% if active %}cms_toolbar-item-navigation-active{% endif %}{% if children %} cms_toolbar-item-navigation-children{% endif %}">
-	<a href="{{ url }}"{% if type %} rel="{{ type }}"{% endif %}{% if question %} data-text="{{ question }}"{% endif %}><span>{{ title }}</span></a>
-</li>
-=======
-<li{% if active %} class="active" {% endif %}{% if disabled %} class="cms_toolbar-item_navigation-disabled"{% endif %}><a href="{{ url }}"{% if type %} rel="{{ type }}"{% endif %}{% if question %}data-text="{{ question }}"{% endif %}{% if data %} data="{{ data }}"{% endif %}>{{ title }}</a></li>
->>>>>>> e4b75b6f
+<li class="{% spaceless %}
+	{% if active %}cms_toolbar-item-navigation-active{% endif %}
+	{% if disabled %} cms_toolbar-item_navigation-disabled{% endif %}
+	{% if children %} cms_toolbar-item-navigation-children{% endif %}{% endspaceless %}">
+	<a href="{{ url }}"{% spaceless %}
+	{% if type %} rel="{{ type }}"{% endif %}
+	{% if question %} data-text="{{ question }}"{% endif %}
+	{% if data %} data="{{ data }}"{% endif %}{% endspaceless %}><span>{{ title }}</span></a>
+</li>