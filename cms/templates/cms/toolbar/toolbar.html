{% load i18n sekizai_tags admin_static cms_js_tags cms_admin cms_tags %}{% load url from future %}
{% language request.toolbar.toolbar_language %}
{% addtoblock "js" %}
<script type="text/javascript">
	var _jQuery = window.jQuery || null;
	var _$ = window.$ || null;
</script>
{% endaddtoblock %}
{% addtoblock "js" %}<script type="text/javascript" src="{% static "admin/js/jquery.min.js" %}"></script>{% endaddtoblock %}
{% addtoblock "js" %}<script type="text/javascript" src="{% static "cms/js/libs/class.min.js" %}"></script>{% endaddtoblock %}
{% addtoblock "js" %}<script type="text/javascript" src="{% static "cms/js/plugins/jquery.ui.custom.js" %}"></script>{% endaddtoblock %}
{% addtoblock "js" %}<script type="text/javascript" src="{% static "cms/js/plugins/cms.base.js" %}"></script>{% endaddtoblock %}
{% addtoblock "js" %}<script type="text/javascript" src="{% static "cms/js/plugins/cms.toolbar.js" %}"></script>{% endaddtoblock %}
{% addtoblock "js" %}<script type="text/javascript" src="{% static "cms/js/plugins/cms.placeholders.js" %}"></script>{% endaddtoblock %}

{% addtoblock "css" %}<link rel="stylesheet" type="text/css" href="{% static "cms/css/plugins/cms.toolbar.css" %}" />{% endaddtoblock %}
{% addtoblock "css" %}<link rel="stylesheet" type="text/css" href="{% static "cms/css/plugins/cms.placeholders.css" %}" />{% endaddtoblock %}
{% addtoblock "js" %}
<script type="text/javascript">
<<<<<<< HEAD
CMS.$(document).ready(function () {
=======
(function($) {
// CMS.$ will be passed for $
$(document).ready(function () {
>>>>>>> cc3e0bf9
	// initialize toolbar and pass required options
	CMS.API.Toolbar = new CMS.Toolbar('#cms_toolbar', {
		'csrf': '{{ csrf_token }}',
		'authenticated': {% if user.is_authenticated %}true{% else %}false{% endif %},
		'debug': {% if debug %}true{% else %}false{% endif %},
		'settings': {
			'toolbar': 'expanded',
			'mode': 'edit'
		},
		'urls': {
			'settings': '',
			'static': {{ STATIC_URL }}
		},
		'clipboard': '{{ request.toolbar.clipboard.pk }}',
		'lang': {
			'move_warning': {% javascript_string %}{% trans "The selected element can not be moved to the desired location." %}{% end_javascript_string %},
			'delete_request': {% javascript_string %}{% trans "Are you sure you want to delete this plugin?" %}{% end_javascript_string %},
			'cancel': {% javascript_string %}{% trans "Cancel" %}{% end_javascript_string %}
		}
	});



	// initialize placeholder helpers
	CMS.API.Placeholders = new CMS.Placeholders('.cms_placeholder', '.cms_plugin');

	{% if messages %}{% for message in messages %}CMS.API.Toolbar.openMessage('{{ message }}');{% endfor %}{% endif %}

	{% if not request.current_page.publisher_is_draft and request.current_page.publisher_draft.is_dirty and user.is_authenticated  %}
	CMS.API.Toolbar.openMessage('{% trans "This page has unpublished changes." %}', 'center');
	setInterval(function () { CMS.$('.cms_toolbar-item_switch').toggleClass('cms_toolbar-item_switch-highlight'); }, 2000);
	{% endif %}
});
})(CMS.$);
</script>
{% endaddtoblock %}
{% addtoblock "js" %}
<script type="text/javascript">
	window.jQuery = _jQuery;
	window.$ = _$;
</script>
{% endaddtoblock %}
<div id="cms_toolbar" class="cms_reset{% if not user.is_authenticated %} cms_toolbar-auth{% endif %}">
	<!-- start: toolbar -->
	<div class="cms_toolbar">
		<div class="cms_toolbar-left">
			{% include "cms/toolbar/items/logo.html" %}

			{% if not user.is_authenticated %}
			{% include "cms/toolbar/items/login.html" %}
			{% else %}
			<ul class="cms_toolbar-item cms_toolbar-item-navigation">
				{% for item in request.toolbar.get_left_items %}
					{{ item.render }}
				{% endfor %}
			</ul>
			{% endif %}
		</div>

		<div class="cms_toolbar-right">
			{% for item in request.toolbar.get_right_items %}
				{{ item.render }}
			{% endfor %}
			{% if request.toolbar.can_change %}
			<div class="cms_toolbar-item cms_toolbar-item_switch{% if not request.toolbar.edit_mode %} cms_toolbar-item_switch-active{% endif %}">
				<a href="{% if request.toolbar.edit_mode %}?edit_off{% else %}?edit{% endif %}">
					<span class="cms_toolbar-item_switch-on">{% trans "Live" %}</span>
					<span class="cms_toolbar-item_switch-off">{% trans "Draft" %}</span>
				</a>
				<span class="cms_toolbar-item_switch-knob">{% trans "Change" %}</span>
			</div>
			{% endif %}
		</div>
	</div>
	<div class="cms_toolbar-trigger"><a href="#">{% trans "Toggle toolbar" %}</a></div>
	<!-- end: toolbar -->

	<!-- start: sidebar -->
	<div class="cms_sideframe">
		<div class="cms_sideframe-resize"><span class="cms_sideframe-knob"></span></div>
		<div class="cms_sideframe-frame"></div>
		<div class="cms_sideframe-shim"></div>
		<div class="cms_sideframe-btn">
			<div class="cms_sideframe-close"></div>
			<div class="cms_sideframe-hide"></div>
			<div class="cms_sideframe-maximize"></div>
		</div>
		<div class="cms_sideframe-copy"></div>
	</div>
	<!-- end: sidebar -->

	{% if request.toolbar.edit_mode or request.toolbar.build_mode %}
	{% if request.toolbar.get_clipboard_plugins %}
	{% with slot="clipbaord" %}
	<!-- start: clipboard -->
	<div class="cms_clipboard">
		<ul class="cms_clipboard-triggers">
			<!-- maximum of 5 -->
			<!-- delete link -->
			{% for plugin in request.toolbar.get_clipboard_plugins %}
				{% if not plugin.parent_id %}
				<li><a href="#">{{ forloop.index }}</a></li>
				{% endif %}
			{% endfor %}
		</ul>
		{% for plugin in request.toolbar.get_clipboard_plugins %}
		<div class="cms_plugins">{% include "cms/toolbar/plugin.html" with instance=plugin %}</div>
		{% endfor %}
		<ul class="cms_clipboard-containers cms_draggables">
			{% for plugin in request.toolbar.get_clipboard_plugins %}
				{% if forloop.counter <= 5 %}
				{% with show_language="true" %}{% include "cms/toolbar/draggable_item.html" with plugin=plugin %}{% endwith %}
				{% endif %}
			{% endfor %}
		</ul>
		<p class="cms_clipboard-empty"><a href="{% url "admin:cms_page_clear_placeholder" request.toolbar.clipboard.pk %}" data-post='{"csrfmiddlewaretoken": "{{ csrf_token }}"}'>{% trans "Empty Clipboard" %}</a></p>
	</div>
	<!-- end: clipboard -->
	{% endwith %}
	{% endif %}
	{% endif %}

	<!-- start: messages -->
	<div class="cms_messages">
		<div class="cms_messages-close"></div>
		<div class="cms_messages-inner"></div>
	</div>
	<!-- end: messages -->

	<!-- start: modal -->
	<div class="cms_modal">
		<div class="cms_modal-head">
			<span class="cms_modal-title">&nbsp;</span>
			<span class="cms_modal-collapse" title="minimize">-</span>
			<span class="cms_modal-maximize" title="maximize">+</span>
			<span class="cms_modal-close" title="close">x</span>
		</div>
		<div class="cms_modal-body">
			<div class="cms_modal-shim"></div>
			<div class="cms_modal-frame"></div>
		</div>
		<div class="cms_modal-foot">
			<div class="cms_modal-breadcrumb">
				<span class="cms_modal-breadcrumb-title">{% trans "Start" %}</span>
				<span class="cms_modal-breadcrumb-items">&nbsp;</span>
			</div>
			<div class="cms_modal-buttons"></div>
			<div class="cms_modal-resize"></div>
		</div>
	</div>
	<!-- end: modal -->

	<!-- start: placeholder -->
	<div class="cms_placeholders-tooltip">Double-click to edit</div>
	<!-- end: placeholder -->
</div>

{% endlanguage %}<|MERGE_RESOLUTION|>--- conflicted
+++ resolved
@@ -17,13 +17,9 @@
 {% addtoblock "css" %}<link rel="stylesheet" type="text/css" href="{% static "cms/css/plugins/cms.placeholders.css" %}" />{% endaddtoblock %}
 {% addtoblock "js" %}
 <script type="text/javascript">
-<<<<<<< HEAD
-CMS.$(document).ready(function () {
-=======
 (function($) {
 // CMS.$ will be passed for $
 $(document).ready(function () {
->>>>>>> cc3e0bf9
 	// initialize toolbar and pass required options
 	CMS.API.Toolbar = new CMS.Toolbar('#cms_toolbar', {
 		'csrf': '{{ csrf_token }}',
