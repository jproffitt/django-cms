--- conflicted
+++ resolved
@@ -89,7 +89,7 @@
                     )
                 
                 # publish button
-                if self.edit_mode:
+                if self.edit_mode and settings.CMS_MODERATOR:
                     moderator_state = page_moderator_state(self.request, self.request.current_page)
                     should_approve = moderator_state['state'] >= I_APPROVE
                     has_perms = self.request.current_page.has_moderate_permission(self.request)
@@ -113,29 +113,7 @@
                 items.append(self.get_page_menu(context, self.can_change, self.is_staff))
             
             # The 'Admin' Menu
-<<<<<<< HEAD
-            items.append(self.get_admin_menu(context, request, can_change, is_staff))
-            
-            if request.current_page and self.edit_mode:
-                if settings.CMS_MODERATOR:
-                    moderator_state = page_moderator_state(request, request.current_page)
-                    should_approve = moderator_state['state'] >= I_APPROVE
-                    has_perms = request.current_page.has_moderate_permission(request)
-                    if should_approve and has_perms:
-                        label = moderator_state['label']
-                        urlgetter = _get_approve_url
-                    elif has_perms:
-                        label = _("Publish")
-                        urlgetter = _get_publish_url
-                    else:
-                        urlgetter = _get_approve_url
-                        label = _("Request Approval")
-                    items.append(
-                        GetButton(RIGHT, 'moderator', label, urlgetter)
-                    )
-=======
             items.append(self.get_admin_menu(context, self.can_change, self.is_staff))
->>>>>>> 0c83e524
             
             items.append(
                 GetButton(RIGHT, 'logout', _('Logout'), '?cms-toolbar-logout',
