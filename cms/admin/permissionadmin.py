<<<<<<< HEAD
# -*- coding: utf-8 -*-
=======
from copy import deepcopy
>>>>>>> 06de1354
from django.conf import settings
from django.template.defaultfilters import title
from django.utils.translation import ugettext as _

from django.contrib import admin

from cms.exceptions import NoPermissionsException
from cms.models import Page, PagePermission, GlobalPagePermission, PageUser
from cms.utils.permissions import get_user_permission_level
from cms.admin.forms import (GlobalPagePermissionAdminForm,
    PagePermissionInlineAdminForm, ViewRestrictionInlineAdminForm)

PAGE_ADMIN_INLINES = []


class PagePermissionInlineAdmin(admin.TabularInline):
    model = PagePermission
    # use special form, so we can override of user and group field
    form = PagePermissionInlineAdminForm
    classes = ['collapse', 'collapsed']
    exclude = ['can_view']
    
    def queryset(self, request):
        """
        Queryset change, so user with global change permissions can see
        all permissions. Otherwise can user see only permissions for 
        peoples which are under him (he can't see his permissions, because
        this will lead to violation, when he can add more power to itself)
        """
        # can see only permissions for users which are under him in tree
        qs = PagePermission.objects.subordinate_to_user(request.user)
        return qs.filter(can_view=False)
    
    def get_formset(self, request, obj=None, **kwargs):
        """
        Some fields may be excluded here. User can change only
        permissions which are available for him. E.g. if user does not haves
        can_publish flag, he can't change assign can_publish permissions.
        """
        exclude = self.exclude or []
        if obj:
            if not obj.has_add_permission(request):
                exclude.append('can_add')
            if not obj.has_delete_permission(request):
                exclude.append('can_delete')
            if not obj.has_publish_permission(request):
                exclude.append('can_publish')
            if not obj.has_advanced_settings_permission(request):
                exclude.append('can_change_advanced_settings')
            if not obj.has_move_page_permission(request):
                exclude.append('can_move_page')
            if not settings.CMS_MODERATOR or not obj.has_moderate_permission(request):
                exclude.append('can_moderate')
        formset_cls = super(PagePermissionInlineAdmin, self
            ).get_formset(request, obj=None, exclude=exclude, *kwargs)
        qs = self.queryset(request)
        if obj is not None:
            qs = qs.filter(page=obj)
        formset_cls._queryset = qs
        return formset_cls

class ViewRestrictionInlineAdmin(PagePermissionInlineAdmin):
    extra = 1
    form = ViewRestrictionInlineAdminForm
    verbose_name = _("View restriction")
    verbose_name_plural = _("View restrictions")
    exclude = [
        'can_add', 'can_change', 'can_delete', 'can_view',
        'can_publish', 'can_change_advanced_settings', 'can_move_page',
        'can_moderate', 'can_change_permissions'
    ]

    def get_formset(self, request, obj=None, **kwargs):
        """
        Some fields may be excluded here. User can change only permissions
        which are available for him. E.g. if user does not haves can_publish
        flag, he can't change assign can_publish permissions.
        """
        formset_cls = super(PagePermissionInlineAdmin, self).get_formset(request, obj, **kwargs)
        qs = self.queryset(request)
        if obj is not None:
            qs = qs.filter(page=obj)
        formset_cls._queryset = qs
        return formset_cls

    def queryset(self, request):
        """
        Returns a QuerySet of all model instances that can be edited by the
        admin site. This is used by changelist_view.
        """
        qs = PagePermission.objects.subordinate_to_user(request.user)
        return qs.filter(can_view=True)


class GlobalPagePermissionAdmin(admin.ModelAdmin):
    list_display = ['user', 'group', 'can_change', 'can_delete', 'can_publish', 'can_change_permissions']
    list_filter = ['user', 'group', 'can_change', 'can_delete', 'can_publish', 'can_change_permissions']
    
    form = GlobalPagePermissionAdminForm
    
    search_fields = ('user__username', 'user__first_name', 'user__last_name', 'group__name')
    
    exclude = []
    
    list_display.append('can_change_advanced_settings')
    list_filter.append('can_change_advanced_settings')
    
    if settings.CMS_MODERATOR:
        list_display.append('can_moderate')
        list_filter.append('can_moderate')
    else:
        exclude.append('can_moderate')


class GenericCmsPermissionAdmin(object):
    """
    Custom mixin for permission-enabled admin interfaces.
    """
    def update_permission_fieldsets(self, request, obj=None):
        """
        Nobody can grant more than he haves, so check for user permissions
        to Page and User model and render fieldset depending on them.
        """
        fieldsets = deepcopy(self.fieldsets)
        perm_models = (
            (Page, _('Page permissions')),
            (PageUser, _('User & Group permissions')),
            (PagePermission, _('Page permissions management')),
        )
        for i, perm_model in enumerate(perm_models):
            model, title = perm_model
            opts, fields = model._meta, []
            name = model.__name__.lower()
            for t in ('add', 'change', 'delete'):
                fn = getattr(opts, 'get_%s_permission' % t)
                if request.user.has_perm(opts.app_label + '.' + fn()):
                    fields.append('can_%s_%s' % (t, name))
            if fields:
                fieldsets.insert(2 + i, (title, {'fields': (fields,)}))
        return fieldsets
    
    def _has_change_permissions_permission(self, request):
        """
        User is able to add/change objects only if he haves can change
        permission on some page.
        """
        try:
            user_level = get_user_permission_level(request.user)
        except NoPermissionsException:
            return False
        return True
    
    def has_add_permission(self, request):
        return self._has_change_permissions_permission(request) and \
            super(self.__class__, self).has_add_permission(request)
    
    def has_change_permission(self, request, obj=None):
        return self._has_change_permissions_permission(request) and \
            super(self.__class__, self).has_change_permission(request, obj)


if settings.CMS_PERMISSION:
    admin.site.register(GlobalPagePermission, GlobalPagePermissionAdmin)
    PAGE_ADMIN_INLINES.extend([
        ViewRestrictionInlineAdmin,
        PagePermissionInlineAdmin,
    ])<|MERGE_RESOLUTION|>--- conflicted
+++ resolved
@@ -1,8 +1,5 @@
-<<<<<<< HEAD
 # -*- coding: utf-8 -*-
-=======
 from copy import deepcopy
->>>>>>> 06de1354
 from django.conf import settings
 from django.template.defaultfilters import title
 from django.utils.translation import ugettext as _
