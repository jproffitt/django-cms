# -*- coding: utf-8 -*-
from copy import deepcopy
from distutils.version import LooseVersion
from urllib2 import unquote
from cms.utils.conf import get_cms_setting
from cms.utils.helpers import find_placeholder_relation

import django
from django.conf import settings
from django.contrib import admin, messages
from django.contrib.admin.options import IncorrectLookupParameters
from django.contrib.admin.util import get_deleted_objects
from django.contrib.contenttypes.models import ContentType
from django.contrib.sites.models import Site
from django.core.exceptions import PermissionDenied, ObjectDoesNotExist, ValidationError
from django.core.urlresolvers import reverse
from django.db import router, transaction, models
from django.forms import CharField
from django.http import (HttpResponseRedirect, HttpResponse, Http404, HttpResponseBadRequest, HttpResponseForbidden)
from django.shortcuts import render_to_response, get_object_or_404
from django.template.context import RequestContext
from django.template.defaultfilters import (title, escape, force_escape, escapejs)
from django.utils.encoding import force_unicode
from django.utils.translation import ugettext as _
from django.utils.decorators import method_decorator
from django.views.decorators.http import require_POST

from cms.admin.change_list import CMSChangeList
from cms.admin.dialog.views import get_copy_dialog
from cms.admin.forms import PageForm, PageAddForm
from cms.admin.permissionadmin import (PAGE_ADMIN_INLINES, PagePermissionInlineAdmin, ViewRestrictionInlineAdmin)
from cms.admin.views import revert_plugins
from cms.apphook_pool import apphook_pool
from cms.exceptions import PluginLimitReached
from cms.forms.widgets import PluginEditor
from cms.models import (Page, Title, CMSPlugin, PagePermission, PageModeratorState, EmptyTitle, GlobalPagePermission,
    titlemodels)
from cms.models.managers import PagePermissionsPermissionManager
from cms.models.placeholdermodel import Placeholder
from cms.plugin_pool import plugin_pool
from cms.templatetags.cms_admin import admin_static_url
from cms.utils import (copy_plugins, helpers, moderator, permissions, plugins, get_template_from_request,
    get_language_from_request, placeholder as placeholder_utils, admin as admin_utils, cms_static_url)
from cms.utils.i18n import get_language_dict, get_language_list, get_language_tuple, get_language_object
from cms.utils.page_resolver import is_valid_url
from cms.utils.admin import jsonify_request

from cms.utils.permissions import has_global_page_permission
from cms.utils.plugins import current_site
from cms.plugins.utils import has_reached_plugin_limit
from menus.menu_pool import menu_pool

DJANGO_1_4 = LooseVersion(django.get_version()) < LooseVersion('1.5')
require_POST = method_decorator(require_POST)

if 'reversion' in settings.INSTALLED_APPS:
    from reversion.admin import VersionAdmin as ModelAdmin
    from reversion import create_revision
else: # pragma: no cover
    from django.contrib.admin import ModelAdmin

    create_revision = lambda: lambda x: x

PUBLISH_COMMENT = "Publish"


def contribute_fieldsets(cls):
    if get_cms_setting('MENU_TITLE_OVERWRITE'):
        general_fields = [('title', 'menu_title')]
    else:
        general_fields = ['title']
    general_fields += ['slug', ('published', 'in_navigation')]
    additional_hidden_fields = []
    advanced_fields = ['reverse_id', 'overwrite_url', 'redirect', 'login_required', 'limit_visibility_in_menu']
    template_fields = ['template']
    hidden_fields = ['site', 'parent']
    seo_fields = []
    if get_cms_setting('SOFTROOT'):
        advanced_fields.append('soft_root')
    if get_cms_setting('SHOW_START_DATE') and get_cms_setting('SHOW_END_DATE'):
        general_fields.append(('publication_date', 'publication_end_date'))
    elif get_cms_setting('SHOW_START_DATE'):
        general_fields.append('publication_date')
    elif get_cms_setting('SHOW_END_DATE'):
        general_fields.append('publication_end_date')
    if get_cms_setting('SEO_FIELDS'):
        seo_fields = ['page_title', 'meta_description', 'meta_keywords']
    if not get_cms_setting('URL_OVERWRITE'):
        advanced_fields.remove("overwrite_url")
    if not get_cms_setting('REDIRECTS'):
        advanced_fields.remove('redirect')
    if menu_pool.get_menus_by_attribute("cms_enabled", True):
        advanced_fields.append("navigation_extenders")
    if apphook_pool.get_apphooks():
        advanced_fields.append("application_urls")

    fieldsets = [
        (None, {
            'fields': general_fields,
            'classes': ('general',),
        }),
        (_('Basic Settings'), {
            'fields': template_fields,
            'classes': ('low',),
            'description': _('Note: This page reloads if you change the selection. Save it first.'),
        }),
        (_('Hidden'), {
            'fields': hidden_fields + additional_hidden_fields,
            'classes': ('hidden',),
        }),
        (_('Advanced Settings'), {
            'fields': advanced_fields,
            'classes': ('collapse',),
        }),
    ]

    if get_cms_setting('SEO_FIELDS'):
        fieldsets.append((_("SEO Settings"), {
            'fields': seo_fields,
            'classes': ('collapse',),
        }))
    setattr(cls, 'fieldsets', fieldsets)
    setattr(cls, 'advanced_fields', advanced_fields)
    setattr(cls, 'hidden_fields', hidden_fields)
    setattr(cls, 'general_fields', general_fields)
    setattr(cls, 'template_fields', template_fields)
    setattr(cls, 'additional_hidden_fields', additional_hidden_fields)
    setattr(cls, 'seo_fields', seo_fields)


def contribute_list_filter(cls):
    list_filter = ['published', 'in_navigation', 'template', 'changed_by']
    if get_cms_setting('SOFTROOT'):
        list_filter.append('soft_root')
    setattr(cls, 'list_filter', list_filter)


class PageAdmin(ModelAdmin):
    form = PageForm
    # TODO: add the new equivalent of 'cmsplugin__text__body' to search_fields'
    search_fields = ('title_set__slug', 'title_set__title', 'reverse_id')
    revision_form_template = "admin/cms/page/revision_form.html"
    recover_form_template = "admin/cms/page/recover_form.html"

    exclude = []
    mandatory_placeholders = (
        'title', 'slug', 'parent', 'site', 'meta_description', 'meta_keywords', 'page_title', 'menu_title')
    add_general_fields = ['title', 'slug', 'language', 'template']
    change_list_template = "admin/cms/page/change_list.html"

    # take care with changing fieldsets, get_fieldsets() method removes some
    # fields depending on permissions, but its very static!!
    add_fieldsets = [
        (None, {
            'fields': add_general_fields,
            'classes': ('general',),
        }),
        (_('Hidden'), {
            'fields': ['site', 'parent'],
            'classes': ('hidden',),
        }),
    ]

    inlines = PAGE_ADMIN_INLINES

    class Media:
        css = {
            'all': [cms_static_url(path) for path in (
                'css/rte.css',
                'css/pages.css',
                'css/change_form.css',
                'css/jquery.dialog.css',
            )]
        }
        js = ['%sjs/jquery.min.js' % admin_static_url()] + [cms_static_url(path) for path in [
            'js/plugins/admincompat.js',
            'js/libs/jquery.query.js',
            'js/libs/jquery.ui.core.js',
            'js/libs/jquery.ui.dialog.js',
        ]
        ]


    def get_urls(self):
        """Get the admin urls
        """
        from django.conf.urls import patterns, url

        info = "%s_%s" % (self.model._meta.app_label, self.model._meta.module_name)
        pat = lambda regex, fn: url(regex, self.admin_site.admin_view(fn), name='%s_%s' % (info, fn.__name__))

        url_patterns = patterns('',
<<<<<<< HEAD
            pat(r'copy-plugins/$', self.copy_plugins),
            pat(r'add-plugin/$', self.add_plugin),
            pat(r'edit-plugin/([0-9]+)/$', self.edit_plugin),
            pat(r'remove-plugin/$', self.remove_plugin),
            pat(r'move-plugin/$', self.move_plugin),
            pat(r'^([0-9]+)/delete-translation/$', self.delete_translation),
            pat(r'^([0-9]+)/move-page/$', self.move_page),
            pat(r'^([0-9]+)/copy-page/$', self.copy_page),
            pat(r'^([0-9]+)/change-status/$', self.change_status),
            pat(r'^([0-9]+)/change-navigation/$', self.change_innavigation),
            pat(r'^([0-9]+)/jsi18n/$', self.redirect_jsi18n),
            pat(r'^([0-9]+)/permissions/$', self.get_permissions),
            pat(r'^([0-9]+)/moderation-states/$', self.get_moderation_states),
            pat(r'^([0-9]+)/publish/$', self.publish_page), # publish page
            pat(r'^([0-9]+)/revert/$', self.revert_page), # publish page
            pat(r'^([0-9]+)/dialog/copy/$', get_copy_dialog), # copy dialog
            pat(r'^([0-9]+)/preview/$', self.preview_page), # copy dialog
            pat(r'^([0-9]+)/descendants/$', self.descendants), # menu html for page descendants
            pat(r'^(?P<object_id>\d+)/change_template/$', self.change_template), # copy dialog
=======
                                pat(r'copy-plugins/$', self.copy_plugins),
                                pat(r'add-plugin/$', self.add_plugin),
                                pat(r'edit-plugin/([0-9]+)/$', self.edit_plugin),
                                pat(r'remove-plugin/$', self.remove_plugin),
                                pat(r'move-plugin/$', self.move_plugin),
                                pat(r'^([0-9]+)/delete-translation/$', self.delete_translation),
                                pat(r'^([0-9]+)/move-page/$', self.move_page),
                                pat(r'^([0-9]+)/copy-page/$', self.copy_page),
                                pat(r'^([0-9]+)/change-status/$', self.change_status),
                                pat(r'^([0-9]+)/change-navigation/$', self.change_innavigation),
                                pat(r'^([0-9]+)/jsi18n/$', self.redirect_jsi18n),
                                pat(r'^([0-9]+)/permissions/$', self.get_permissions),
                                pat(r'^([0-9]+)/moderation-states/$', self.get_moderation_states),
                                pat(r'^([0-9]+)/publish/$', self.publish_page), # publish page
                                pat(r'^([0-9]+)/revert/$', self.revert_page), # publish page
                                pat(r'^([0-9]+)/confirm-delete/$', self.confirm_delete),
                                pat(r'^([0-9]+)/remove-delete-state/$', self.remove_delete_state),
                                pat(r'^([0-9]+)/dialog/copy/$', get_copy_dialog), # copy dialog
                                pat(r'^([0-9]+)/preview/$', self.preview_page), # copy dialog
                                pat(r'^([0-9]+)/descendants/$', self.descendants), # menu html for page descendants
                                pat(r'^(?P<object_id>\d+)/change_template/$', self.change_template), # copy dialog
>>>>>>> 2ae88a4a
        )

        url_patterns += super(PageAdmin, self).get_urls()
        return url_patterns

    def redirect_jsi18n(self, request):
        return HttpResponseRedirect(reverse('admin:jsi18n'))

    def get_revision_instances(self, request, object):
        """Returns all the instances to be used in the object's revision."""
        placeholder_relation = find_placeholder_relation(object)
        data = [object]
        filters = {'placeholder__%s' % placeholder_relation: object}
        for plugin in CMSPlugin.objects.filter(**filters):
            data.append(plugin)
            plugin_instance, admin = plugin.get_plugin_instance()
            if plugin_instance:
                data.append(plugin_instance)
        return data

    def save_model(self, request, obj, form, change):
        """
        Move the page in the tree if necessary and save every placeholder
        Content object.
        """
        target = request.GET.get('target', None)
        position = request.GET.get('position', None)

        if 'recover' in request.path:
            pk = obj.pk
            if obj.parent_id:
                parent = Page.objects.get(pk=obj.parent_id)
            else:
                parent = None
            obj.lft = 0
            obj.rght = 0
            obj.tree_id = 0
            obj.level = 0
            obj.pk = None
            obj.insert_at(parent, save=False)
            obj.pk = pk
            obj.save(no_signals=True)

        else:
            if 'history' in request.path:
                old_obj = Page.objects.get(pk=obj.pk)
                obj.level = old_obj.level
                obj.parent_id = old_obj.parent_id
                obj.rght = old_obj.rght
                obj.lft = old_obj.lft
                obj.tree_id = old_obj.tree_id

        obj.save()

        if 'recover' in request.path or 'history' in request.path:
            obj.pagemoderatorstate_set.all().delete()
            moderator.page_changed(obj, force_moderation_action=PageModeratorState.ACTION_CHANGED)
            revert_plugins(request, obj.version.pk, obj)

        language = form.cleaned_data['language']

        if target is not None and position is not None:
            try:
                target = self.model.objects.get(pk=target)
            except self.model.DoesNotExist:
                pass
            else:
                obj.move_to(target, position)

        Title.objects.set_or_create(
            request,
            obj,
            form,
            language,
        )

    def get_fieldsets(self, request, obj=None):
        """
        Add fieldsets of placeholders to the list of already existing
        fieldsets.
        """
        if obj: # edit
            given_fieldsets = deepcopy(self.fieldsets)
            if not obj.has_publish_permission(request):
                fields = list(given_fieldsets[0][1]['fields'][2])
                fields.remove('published')
                given_fieldsets[0][1]['fields'][2] = tuple(fields)
            placeholders_template = get_template_from_request(request, obj)
            for placeholder_name in self.get_fieldset_placeholders(placeholders_template):
                name = placeholder_utils.get_placeholder_conf("name", placeholder_name, obj.template, placeholder_name)
                name = _(name)
                given_fieldsets += [(title(name), {'fields': [placeholder_name], 'classes': ['plugin-holder']})]
            advanced = given_fieldsets.pop(3)
            if obj.has_advanced_settings_permission(request):
                given_fieldsets.append(advanced)
            if get_cms_setting('SEO_FIELDS'):
                seo = given_fieldsets.pop(3)
                given_fieldsets.append(seo)
        else: # new page
            given_fieldsets = deepcopy(self.add_fieldsets)

        return given_fieldsets

    def get_fieldset_placeholders(self, template):
        return plugins.get_placeholders(template)

    def get_form(self, request, obj=None, **kwargs):
        """
        Get PageForm for the Page model and modify its fields depending on
        the request.
        """

        language = get_language_from_request(request, obj)

        if obj:
            self.inlines = PAGE_ADMIN_INLINES
            if not obj.has_publish_permission(request) and not 'published' in self.exclude:
                self.exclude.append('published')
            elif 'published' in self.exclude:
                self.exclude.remove('published')

            if not get_cms_setting('SOFTROOT') and 'soft_root' in self.exclude:
                self.exclude.remove('soft_root')

            form = super(PageAdmin, self).get_form(request, obj, **kwargs)
            version_id = None
            versioned = False
            if "history" in request.path or 'recover' in request.path:
                versioned = True
                version_id = request.path.split("/")[-2]

            try:
                title_obj = obj.get_title_obj(language=language, fallback=False, version_id=version_id,
                                              force_reload=True)
            except titlemodels.Title.DoesNotExist:
                title_obj = EmptyTitle()
            if form.base_fields['site'].initial is None:
                form.base_fields['site'].initial = obj.site
            for name in ['slug',
                'title',
                'application_urls',
                'redirect',
                'meta_description',
                'meta_keywords',
                'menu_title',
                'page_title']:
                form.base_fields[name].initial = getattr(title_obj, name)
            if title_obj.overwrite_url:
                form.base_fields['overwrite_url'].initial = title_obj.path
            else:
                form.base_fields['overwrite_url'].initial = ""
            if get_cms_setting('TEMPLATES'):
                selected_template = get_template_from_request(request, obj)
                template_choices = list(get_cms_setting('TEMPLATES'))
                form.base_fields['template'].choices = template_choices
                form.base_fields['template'].initial = force_unicode(selected_template)

            placeholders = self.get_fieldset_placeholders(selected_template)
            for placeholder_name in placeholders:
                plugin_list = []
                show_copy = False
                copy_languages = {}
                if versioned:
                    from reversion.models import Version

                    version = get_object_or_404(Version, pk=version_id)
                    installed_plugins = plugin_pool.get_all_plugins()
                    plugin_list = []
                    actual_plugins = []
                    bases = {}
                    revs = []
                    for related_version in version.revision.version_set.all():
                        try:
                            rev = related_version.object_version
                        except models.FieldDoesNotExist:
                            # in case the model has changed in the meantime
                            continue
                        else:
                            revs.append(rev)
                    for rev in revs:
                        pobj = rev.object
                        if pobj.__class__ == Placeholder:
                            if pobj.slot == placeholder_name:
                                placeholder = pobj
                                break
                    for rev in revs:
                        pobj = rev.object
                        if pobj.__class__ == CMSPlugin:
                            if pobj.language == language and pobj.placeholder_id == placeholder.id and not pobj.parent_id:
                                if pobj.get_plugin_class() == CMSPlugin:
                                    plugin_list.append(pobj)
                                else:
                                    bases[int(pobj.pk)] = pobj
                        if hasattr(pobj, "cmsplugin_ptr_id"):
                            actual_plugins.append(pobj)
                    for plugin in actual_plugins:
                        if int(plugin.cmsplugin_ptr_id) in bases:
                            bases[int(plugin.cmsplugin_ptr_id)].placeholder = placeholder
                            bases[int(plugin.cmsplugin_ptr_id)].set_base_attr(plugin)
                            plugin_list.append(plugin)
                else:
                    placeholder, created = obj.placeholders.get_or_create(slot=placeholder_name)
                    installed_plugins = plugin_pool.get_all_plugins(placeholder_name, obj)
                    plugin_list = CMSPlugin.objects.filter(language=language, placeholder=placeholder,
                                                           parent=None).order_by('position')
                    other_plugins = CMSPlugin.objects.filter(placeholder=placeholder, parent=None).exclude(
                        language=language)
                    dict_cms_languages = get_language_dict()
                    for plugin in other_plugins:
                        if (not plugin.language in copy_languages) and (plugin.language in dict_cms_languages):
                            copy_languages[plugin.language] = dict_cms_languages[plugin.language]

                language = get_language_from_request(request, obj)
                if copy_languages and len(get_language_list()) > 1:
                    show_copy = True
                widget = PluginEditor(attrs={
                    'installed': installed_plugins,
                    'list': plugin_list,
                    'copy_languages': copy_languages.items(),
                    'show_copy': show_copy,
                    'language': language,
                    'placeholder': placeholder
                })
                form.base_fields[placeholder.slot] = CharField(widget=widget, required=False)

            if not obj.has_advanced_settings_permission(request):
                for field in self.advanced_fields:
                    del form.base_fields[field]
        else:
            self.inlines = []
            form = PageAddForm
            for name in ['slug', 'title']:
                form.base_fields[name].initial = u''
            form.base_fields['parent'].initial = request.GET.get('target', None)
            form.base_fields['site'].initial = request.session.get('cms_admin_site', None)
            form.base_fields['template'].initial = get_cms_setting('TEMPLATES')[0][0]

        return form

    def get_inline_instances(self, request, obj=None):
        if DJANGO_1_4:
            inlines = super(PageAdmin, self).get_inline_instances(request)
            if hasattr(self, '_current_page'):
                obj = self._current_page
        else:
            inlines = super(PageAdmin, self).get_inline_instances(request, obj)
        if get_cms_setting('PERMISSION') and obj:
            filtered_inlines = []
            for inline in inlines:
                if (isinstance(inline, PagePermissionInlineAdmin)
                and not isinstance(inline, ViewRestrictionInlineAdmin)):
                    if "recover" in request.path or "history" in request.path:
                        # do not display permissions in recover mode
                        continue
                    if not obj.has_change_permissions_permission(request):
                        continue
                filtered_inlines.append(inline)
            inlines = filtered_inlines
        return inlines

    def get_unihandecode_context(self, language):
        if language[:2] in get_cms_setting('UNIHANDECODE_DECODERS'):
            uhd_lang = language[:2]
        else:
            uhd_lang = get_cms_setting('UNIHANDECODE_DEFAULT_DECODER')
        uhd_host = get_cms_setting('UNIHANDECODE_HOST')
        uhd_version = get_cms_setting('UNIHANDECODE_VERSION')
        if uhd_lang and uhd_host and uhd_version:
            uhd_urls = [
                '%sunihandecode-%s.core.min.js' % (uhd_host, uhd_version),
                '%sunihandecode-%s.%s.min.js' % (uhd_host, uhd_version, uhd_lang),
            ]
        else:
            uhd_urls = []
        return {'unihandecode_lang': uhd_lang, 'unihandecode_urls': uhd_urls}


    def add_view(self, request, form_url='', extra_context=None):
        extra_context = extra_context or {}
        language = get_language_from_request(request)
        extra_context.update({
            'language': language,
        })
        extra_context.update(self.get_unihandecode_context(language))
        return super(PageAdmin, self).add_view(request, form_url, extra_context=extra_context)

    def change_view(self, request, object_id, extra_context=None):
        """
        The 'change' admin view for the Page model.
        """
        if extra_context is None:
            extra_context = {}
        try:
            obj = self.model.objects.get(pk=object_id)
        except self.model.DoesNotExist:
            # Don't raise Http404 just yet, because we haven't checked
            # permissions yet. We don't want an unauthenticated user to be able
            # to determine whether a given object exists.
            obj = None
        else:
            selected_template = get_template_from_request(request, obj)

            #activate(user_lang_set)
            context = {
                'placeholders': self.get_fieldset_placeholders(selected_template),
                'page': obj,
                'CMS_PERMISSION': get_cms_setting('PERMISSION'),
                'ADMIN_MEDIA_URL': settings.STATIC_URL,
                'can_change': obj.has_change_permission(request),
                'can_change_permissions': obj.has_change_permissions_permission(request),
                'can_publish': obj.has_publish_permission(request),
                'show_delete_translation': len(obj.get_languages()) > 1,
                'current_site_id': settings.SITE_ID,
            }
            context.update(extra_context or {})
            extra_context = self.update_language_tab_context(request, obj, context)

        tab_language = get_language_from_request(request)

        extra_context.update(self.get_unihandecode_context(tab_language))

        # get_inline_instances will need access to 'obj' so that it can
        # determine if current user has enough rights to see PagePermissionInlineAdmin
        # because in django versions <1.5 get_inline_instances doesn't receive 'obj'
        # as a parameter, the workaround is to set it as an attribute...
        if DJANGO_1_4:
            self._current_page = obj
        response = super(PageAdmin, self).change_view(request, object_id, extra_context=extra_context)
        if tab_language and response.status_code == 302 and response._headers['location'][1] == request.path:
            location = response._headers['location']
            response._headers['location'] = (location[0], "%s?language=%s" % (location[1], tab_language))
        return response

    def render_change_form(self, request, context, add=False, change=False, form_url='', obj=None):
        # add context variables
        filled_languages = []
        if obj:
            filled_languages = [t[0] for t in obj.title_set.filter(title__isnull=False).values_list('language')]
        allowed_languages = [lang[0] for lang in self._get_site_languages(obj)]
        context.update({
            'filled_languages': [lang for lang in filled_languages if lang in allowed_languages],
        })
        return super(PageAdmin, self).render_change_form(request, context, add, change, form_url, obj)

    def _get_site_languages(self, obj):
        site_id = None
        if obj:
            site_id = obj.site_id
        return get_language_tuple(site_id)

    def update_language_tab_context(self, request, obj, context=None):
        if not context:
            context = {}
        language = get_language_from_request(request, obj)
        languages = self._get_site_languages(obj)
        context.update({
            'language': language,
            'language_tabs': languages,
            'show_language_tabs': len(languages) > 1,
        })
        return context

    def response_change(self, request, obj):
        """Called always when page gets changed, call save on page, there may be
        some new stuff, which should be published after all other objects on page
        are collected.
        """
        # save the object again, so all the related changes to page model
        # can be published if required
        obj.save()
        return super(PageAdmin, self).response_change(request, obj)

    def has_add_permission(self, request):
        """
        Return true if the current user has permission to add a new page.
        """
        if get_cms_setting('PERMISSION'):
            return permissions.has_page_add_permission(request)
        return super(PageAdmin, self).has_add_permission(request)

    def has_change_permission(self, request, obj=None):
        """
        Return true if the current user has permission on the page.
        Return the string 'All' if the user has all rights.
        """
        if get_cms_setting('PERMISSION'):
            if obj:
                return obj.has_change_permission(request)
            else:
                return permissions.has_page_change_permission(request)
        return super(PageAdmin, self).has_change_permission(request, obj)

    def has_delete_permission(self, request, obj=None):
        """
        Returns True if the given request has permission to change the given
        Django model instance. If CMS_PERMISSION are in use also takes look to
        object permissions.
        """
        if get_cms_setting('PERMISSION') and obj is not None:
            return obj.has_delete_permission(request)
        return super(PageAdmin, self).has_delete_permission(request, obj)

    def has_recover_permission(self, request):
        """
        Returns True if the use has the right to recover pages
        """
        if not "reversion" in settings.INSTALLED_APPS:
            return False
        user = request.user
        if user.is_superuser:
            return True
        try:
            if has_global_page_permission(request, can_recover_page=True):
                return True
        except:
            pass
        return False

    def changelist_view(self, request, extra_context=None):
        "The 'change list' admin view for this model."
        from django.contrib.admin.views.main import ERROR_FLAG

        opts = self.model._meta
        app_label = opts.app_label
        if not self.has_change_permission(request, None):
            return HttpResponseForbidden(_("You do not have permission to change pages."))
        try:
            cl = CMSChangeList(request, self.model, self.list_display, self.list_display_links, self.list_filter,
                               self.date_hierarchy, self.search_fields, self.list_select_related, self.list_per_page,
                               self.list_max_show_all, self.list_editable, self)
        except IncorrectLookupParameters:
            # Wacky lookup parameters were given, so redirect to the main
            # changelist page, without parameters, and pass an 'invalid=1'
            # parameter via the query string. If wacky parameters were given and
            # the 'invalid=1' parameter was already in the query string, something
            # is screwed up with the database, so display an error page.
            if ERROR_FLAG in request.GET.keys():
                return render_to_response('admin/invalid_setup.html', {'title': _('Database error')})
            return HttpResponseRedirect(request.path + '?' + ERROR_FLAG + '=1')
        cl.set_items(request)

        site_id = request.GET.get('site__exact', None)
        if site_id is None:
            site_id = current_site(request).pk
        site_id = int(site_id)

        # languages
        languages = get_language_list(site_id)

        # parse the cookie that saves which page trees have
        # been opened already and extracts the page ID
        djangocms_nodes_open = request.COOKIES.get('djangocms_nodes_open', '')
        raw_nodes = unquote(djangocms_nodes_open).split(',')
        try:
            open_menu_trees = [int(c.split('page_', 1)[1]) for c in raw_nodes]
        except IndexError:
            open_menu_trees = []
        context = {
            'title': cl.title,
            'is_popup': cl.is_popup,
            'cl': cl,
            'opts': opts,
            'has_add_permission': self.has_add_permission(request),
            'root_path': reverse('admin:index'),
            'app_label': app_label,
            'CMS_MEDIA_URL': get_cms_setting('MEDIA_URL'),
            'CMS_SHOW_END_DATE': get_cms_setting('SHOW_END_DATE'),
            'softroot': get_cms_setting('SOFTROOT'),
            'CMS_PERMISSION': get_cms_setting('PERMISSION'),
            'DEBUG': settings.DEBUG,
            'site_languages': languages,
            'open_menu_trees': open_menu_trees,
        }
        if 'reversion' in settings.INSTALLED_APPS:
            context['has_recover_permission'] = self.has_recover_permission(request)
            context['has_change_permission'] = self.has_change_permission(request)
        context.update(extra_context or {})
        return render_to_response(self.change_list_template or [
            'admin/%s/%s/change_list.html' % (app_label, opts.object_name.lower()),
            'admin/%s/change_list.html' % app_label,
            'admin/change_list.html'
        ], context, context_instance=RequestContext(request))


    def recoverlist_view(self, request, extra_context=None):
        if not self.has_recover_permission(request):
            raise PermissionDenied
        return super(PageAdmin, self).recoverlist_view(request, extra_context)

    def recover_view(self, request, version_id, extra_context=None):
        if not self.has_recover_permission(request):
            raise PermissionDenied
        extra_context = self.update_language_tab_context(request, None, extra_context)
        return super(PageAdmin, self).recover_view(request, version_id, extra_context)

    def revision_view(self, request, object_id, version_id, extra_context=None):
        if not self.has_change_permission(request, Page.objects.get(pk=object_id)):
            raise PermissionDenied
        extra_context = self.update_language_tab_context(request, None, extra_context)
        response = super(PageAdmin, self).revision_view(request, object_id, version_id, extra_context)
        return response

    def history_view(self, request, object_id, extra_context=None):
        if not self.has_change_permission(request, Page.objects.get(pk=object_id)):
            raise PermissionDenied
        extra_context = self.update_language_tab_context(request, None, extra_context)
        return super(PageAdmin, self).history_view(request, object_id, extra_context)

    def render_revision_form(self, request, obj, version, context, revert=False, recover=False):
        # reset parent to null if parent is not found
        if version.field_dict['parent']:
            try:
                Page.objects.get(pk=version.field_dict['parent'])
            except:
                if revert and obj.parent_id != int(version.field_dict['parent']):
                    version.field_dict['parent'] = obj.parent_id
                if recover:
                    obj.parent = None
                    obj.parent_id = None
                    version.field_dict['parent'] = None

        obj.version = version

        return super(PageAdmin, self).render_revision_form(request, obj, version, context, revert, recover)

    @require_POST
    @create_revision()
    def change_template(self, request, object_id):
        page = get_object_or_404(Page, pk=object_id)
        if not page.has_change_permission(request):
            return HttpResponseForbidden(_("You do not have permission to change the template"))

        to_template = request.POST.get("template", None)
        if to_template not in dict(get_cms_setting('TEMPLATES')):
            return HttpResponseBadRequest(_("Template not valid"))

        page.template = to_template
        page.save()
        if "reversion" in settings.INSTALLED_APPS:
            message = _("Template changed to %s") % dict(get_cms_setting('TEMPLATES'))[to_template]
            helpers.make_revision_with_plugins(page, request.user, message)
        return HttpResponse(_("The template was successfully changed"))

    @transaction.commit_on_success
    def move_page(self, request, page_id, extra_context=None):
        """
        Move the page to the requested target, at the given position
        """
        target = request.POST.get('target', None)
        position = request.POST.get('position', None)
        if target is None or position is None:
            return HttpResponseRedirect('../../')

        try:
            page = self.model.objects.get(pk=page_id)
            target = self.model.objects.get(pk=target)
        except self.model.DoesNotExist:
            return jsonify_request(HttpResponseBadRequest("error"))

        # does he haves permissions to do this...?
        if not page.has_move_page_permission(request) or \
<<<<<<< HEAD
            not target.has_add_permission(request):
            return jsonify_request(HttpResponseForbidden(_("Error! You don't have permissions to move this page. Please reload the page")))
=======
                not target.has_add_permission(request):
            return jsonify_request(
                HttpResponseForbidden(_("Error! You don't have permissions to move this page. Please reload the page")))

        if page.delete_requested():
            return jsonify_request(HttpResponseBadRequest(
                _('The page "%s" has a delete request. Delete or confirm the request first.') % page))

>>>>>>> 2ae88a4a
        # move page
        page.move_page(target, position)
        if "reversion" in settings.INSTALLED_APPS:
            helpers.make_revision_with_plugins(page, request.user, _("Page moved"))

        return jsonify_request(HttpResponse(admin_utils.render_admin_menu_item(request, page).content))

    def get_permissions(self, request, page_id):
        page = get_object_or_404(Page, id=page_id)

        can_change_list = Page.permissions.get_change_id_list(request.user, page.site_id)

        global_page_permissions = GlobalPagePermission.objects.filter(sites__in=[page.site_id])
        page_permissions = PagePermission.objects.for_page(page)
        all_permissions = list(global_page_permissions) + list(page_permissions)

        # does he can change global permissions ?
        has_global = permissions.has_global_change_permissions_permission(request)

        permission_set = []
        for permission in all_permissions:
            if isinstance(permission, GlobalPagePermission):
                if has_global:
                    permission_set.append([(True, True), permission])
                else:
                    permission_set.append([(True, False), permission])
            else:
                if can_change_list == PagePermissionsPermissionManager.GRANT_ALL:
                    can_change = True
                else:
                    can_change = permission.page_id in can_change_list
                permission_set.append([(False, can_change), permission])

        context = {
            'page': page,
            'permission_set': permission_set,
        }
        return render_to_response('admin/cms/page/permissions.html', context)

    @transaction.commit_on_success
    def copy_page(self, request, page_id, extra_context=None):
        """
        Copy the page and all its plugins and descendants to the requested target, at the given position
        """
        context = {}
        page = Page.objects.get(pk=page_id)

        target = request.POST.get('target', None)
        position = request.POST.get('position', None)
        site = request.POST.get('site', None)
        if target is not None and position is not None and site is not None:
            try:
                target = self.model.objects.get(pk=target)
                # does he have permissions to copy this page under target?
                assert target.has_add_permission(request)
                site = Site.objects.get(pk=site)
            except (ObjectDoesNotExist, AssertionError):
                return HttpResponse("error")
                #context.update({'error': _('Page could not been moved.')})
            else:
                try:
                    kwargs = {
                        'copy_permissions': request.REQUEST.get('copy_permissions', False),
                    }
                    page.copy_page(target, site, position, **kwargs)
                    return jsonify_request(HttpResponse("ok"))
                except ValidationError, e:
                    return jsonify_request(HttpResponseBadRequest(e.messages))
        context.update(extra_context or {})
        return HttpResponseRedirect('../../')

    def get_moderation_states(self, request, page_id):
        """Returns moderation messages. Is loaded over ajax to inline-group
        element in change form view.
        """
        page = get_object_or_404(Page, id=page_id)
        context = {
            'page': page,
        }
        return render_to_response('admin/cms/page/moderation_messages.html', context)

    #TODO: Make the change form buttons use POST
    #@require_POST
    @transaction.commit_on_success
    @create_revision()
    def publish_page(self, request, page_id):
        page = get_object_or_404(Page, id=page_id)
        # ensure user has permissions to publish this page
        if not page.has_publish_permission(request):
            return HttpResponseForbidden(_("You do not have permission to publish this page"))
<<<<<<< HEAD
        page.publish()
        messages.info(request, _('The page "%s" was successfully published.') % page)

=======
        if page.delete_requested():
            messages.error(request,
                           _('The page "%s" has a delete request. Delete or confirm the request first.') % page)
        else:
            page.publish()
            messages.info(request, _('The page "%s" was successfully published.') % page)
            if "reversion" in settings.INSTALLED_APPS:
                # delete revisions that are not publish revisions
                from reversion.models import Version

                content_type = ContentType.objects.get_for_model(Page)
                versions_qs = Version.objects.filter(type=1, content_type=content_type, object_id_int=page.pk)
                deleted = []
                for version in versions_qs.exclude(revision__comment__exact=PUBLISH_COMMENT):
                    if not version.revision_id in deleted:
                        revision = version.revision
                        revision.delete()
                        deleted.append(revision.pk)
                    # delete all publish revisions that are more then MAX_PAGE_PUBLISH_REVERSIONS
                limit = get_cms_setting("MAX_PAGE_PUBLISH_REVERSIONS")
                if limit:
                    deleted = []
                    for version in versions_qs.filter(revision__comment__exact=PUBLISH_COMMENT).order_by(
                            '-revision__pk')[limit - 1:]:
                        if not version.revision_id in deleted:
                            revision = version.revision
                            revision.delete()
                            deleted.append(revision.pk)
                helpers.make_revision_with_plugins(page, request.user, PUBLISH_COMMENT)
                # create a new publish reversion
>>>>>>> 2ae88a4a
        if 'node' in request.REQUEST:
            # if request comes from tree..
            return admin_utils.render_admin_menu_item(request, page)
        referrer = request.META.get('HTTP_REFERER', '')
        path = '../../'
        # TODO: use admin base here!
        if 'admin' not in referrer:
            path = '%s?edit-off' % referrer.split('?')[0]
        return HttpResponseRedirect(path)

    #TODO: Make the change form buttons use POST
    #@require_POST
    @transaction.commit_on_success
    def revert_page(self, request, page_id):
        page = get_object_or_404(Page, id=page_id)
        # ensure user has permissions to publish this page
        if not page.has_change_permission(request):
            return HttpResponseForbidden(_("You do not have permission to change this page"))

        page.revert()

        messages.info(request, _('The page "%s" was successfully reverted.') % page)

        if 'node' in request.REQUEST:
            # if request comes from tree..
            return admin_utils.render_admin_menu_item(request, page)

        referer = request.META.get('HTTP_REFERER', '')
        path = '../../'
        # TODO: use admin base here!
        if 'admin' not in referer:
            path = '%s?edit-off' % referer.split('?')[0]
        return HttpResponseRedirect(path)

    @create_revision()
    def delete_translation(self, request, object_id, extra_context=None):

        language = get_language_from_request(request)

        opts = Page._meta
        titleopts = Title._meta
        app_label = titleopts.app_label
        pluginopts = CMSPlugin._meta

        try:
            obj = self.queryset(request).get(pk=unquote(object_id))
        except self.model.DoesNotExist:
            # Don't raise Http404 just yet, because we haven't checked
            # permissions yet. We don't want an unauthenticated user to be able
            # to determine whether a given object exists.
            obj = None

        if not self.has_delete_permission(request, obj):
            return HttpResponseForbidden(_("You do not have permission to change this page"))

        if obj is None:
            raise Http404(
                _('%(name)s object with primary key %(key)r does not exist.') % {
                    'name': force_unicode(opts.verbose_name),
                    'key': escape(object_id)
                })

        if not len(obj.get_languages()) > 1:
            raise Http404(_('There only exists one translation for this page'))

        titleobj = get_object_or_404(Title, page__id=object_id, language=language)
        saved_plugins = CMSPlugin.objects.filter(placeholder__page__id=object_id, language=language)

        using = router.db_for_read(self.model)
        kwargs = {
            'admin_site': self.admin_site,
            'user': request.user,
            'using': using
        }
        deleted_objects, perms_needed = get_deleted_objects(
            [titleobj],
            titleopts,
            **kwargs
        )[:2]
        to_delete_plugins, perms_needed_plugins = get_deleted_objects(
            saved_plugins,
            pluginopts,
            **kwargs
        )[:2]

        deleted_objects.append(to_delete_plugins)
        perms_needed = set(list(perms_needed) + list(perms_needed_plugins))

        if request.method == 'POST':
            if perms_needed:
                raise PermissionDenied

            message = _('Title and plugins with language %(language)s was deleted') % {
                'language': get_language_object(language)['name']
            }
            self.log_change(request, titleobj, message)
            messages.info(request, message)

            titleobj.delete()
            for p in saved_plugins:
                p.delete()

            public = obj.publisher_public
            if public:
                public.save()

            if "reversion" in settings.INSTALLED_APPS:
                helpers.make_revision_with_plugins(obj, request.user, message)

            if not self.has_change_permission(request, None):
                return HttpResponseRedirect("../../../../")
            return HttpResponseRedirect("../../")

        context = {
            "title": _("Are you sure?"),
            "object_name": force_unicode(titleopts.verbose_name),
            "object": titleobj,
            "deleted_objects": deleted_objects,
            "perms_lacking": perms_needed,
            "opts": opts,
            "root_path": reverse('admin:index'),
            "app_label": app_label,
        }
        context.update(extra_context or {})
        context_instance = RequestContext(request, current_app=self.admin_site.name)
        return render_to_response(self.delete_confirmation_template or [
            "admin/%s/%s/delete_confirmation.html" % (app_label, titleopts.object_name.lower()),
            "admin/%s/delete_confirmation.html" % app_label,
            "admin/delete_confirmation.html"
        ], context, context_instance=context_instance)

    def preview_page(self, request, object_id):
        """Redirecting preview function based on draft_id
        """
        page = get_object_or_404(Page, id=object_id)
        attrs = "?preview=1"
        if request.REQUEST.get('public', None):
            if not page.publisher_public_id:
                raise Http404()
            page = page.publisher_public
        else:
            attrs += "&draft=1"
        language = request.REQUEST.get('language', None)
        if language:
            attrs += "&language=" + language

        url = page.get_absolute_url(language) + attrs
        site = current_site(request)

        if not site == page.site:
            url = "http%s://%s%s" % ('s' if request.is_secure() else '',
            page.site.domain, url)
        return HttpResponseRedirect(url)

    @require_POST
    def change_status(self, request, page_id):
        """
        Switch the status of a page
        """
        page = get_object_or_404(Page, pk=page_id)
        if not page.has_publish_permission(request):
            return HttpResponseForbidden(_("You do not have permission to publish this page"))

        try:
            if page.published or is_valid_url(page.get_absolute_url(), page, False):
                published = page.published
                method = page.publish if not published else page.unpublish
                try:
                    success = method()
                    if published:
                        messages.info(request, _('The page "%s" was successfully unpublished') % page)
                    else:
                        messages.info(request, _('The page "%s" was successfully published') % page)
                except RuntimeError, e:
                    messages.error(request, e.message)
            return admin_utils.render_admin_menu_item(request, page)
        except ValidationError, e:
            return HttpResponseBadRequest(e.messages)

    @require_POST
    def change_innavigation(self, request, page_id):
        """
        Switch the in_navigation of a page
        """
        # why require post and still have page id in the URL???
        page = get_object_or_404(Page, pk=page_id)
        if page.has_change_permission(request):
            page.in_navigation = not page.in_navigation
            page.save()
            return admin_utils.render_admin_menu_item(request, page)
        return HttpResponseForbidden(_("You do not have permission to change this page's in_navigation status"))

    def descendants(self, request, page_id):
        """
        Get html for descendants of given page
        Used for lazy loading pages in change_list.js
        
        Permission checks is done in admin_utils.get_admin_menu_item_context
        which is called by admin_utils.render_admin_menu_item.
        """
        page = get_object_or_404(Page, pk=page_id)
        return admin_utils.render_admin_menu_item(request, page,
                                                  template="admin/cms/page/lazy_menu.html")

    @require_POST
    @create_revision()
    def add_plugin(self, request):
        """
        Could be either a page or a parent - if it's a parent we get the page via parent.
        """
        if 'history' in request.path or 'recover' in request.path:
            return HttpResponseBadRequest(str("error"))
        plugin_type = request.POST['plugin_type']
        if not permissions.has_plugin_permission(request.user, plugin_type, "add"):
            return HttpResponseForbidden(_('You do not have permission to add a plugin'))
        placeholder_id = request.POST.get('placeholder', None)
        parent_id = request.POST.get('parent_id', None)
        if placeholder_id:
            placeholder = get_object_or_404(Placeholder, pk=placeholder_id)
            page = placeholder.page
        else:
            placeholder = None
            page = None
        parent = None
        # page add-plugin
        if page:
            # this only runs when both page and placeholder are not empty.
            language = request.POST['language'] or get_language_from_request(request)
            position = CMSPlugin.objects.filter(language=language, placeholder=placeholder).count()
            try:
                has_reached_plugin_limit(placeholder, plugin_type, language, template=page.get_template())
            except PluginLimitReached, e:
                return HttpResponseBadRequest(str(e))
        # in-plugin add-plugin
        elif parent_id:
            parent = get_object_or_404(CMSPlugin, pk=parent_id)
            placeholder = parent.placeholder
            page = placeholder.page if placeholder else None
            if not page: # Make sure we do have a page
                raise Http404()
            language = parent.language
            position = None
        # placeholder (non-page) add-plugin
        else:
            # do NOT allow non-page placeholders to use this method, they
            # should use their respective admin!
            raise Http404()

        if not page.has_change_permission(request):
            # we raise a 404 instead of 403 for a slightly improved security
            # and to be consistent with placeholder admin
            raise Http404()

        # Sanity check to make sure we're not getting bogus values from JavaScript:
        if not language or not language in [lang[0] for lang in settings.LANGUAGES]:
            return HttpResponseBadRequest(_("Language must be set to a supported language!"))

        plugin = CMSPlugin(language=language, plugin_type=plugin_type, position=position, placeholder=placeholder)

        if parent:
            plugin.parent = parent
            plugin.position = CMSPlugin.objects.filter(parent=parent).count()
        plugin.save()

        if 'reversion' in settings.INSTALLED_APPS and page:
            plugin_name = unicode(plugin_pool.get_plugin(plugin_type).name)
            message = _(u"%(plugin_name)s plugin added to %(placeholder)s") % {
                'plugin_name': plugin_name, 'placeholder': placeholder}
            helpers.make_revision_with_plugins(page, request.user, message)
        return HttpResponse(str(plugin.pk), content_type='text/plain')

    @require_POST
    @create_revision()
    @transaction.commit_on_success
    def copy_plugins(self, request):
        if 'history' in request.path or 'recover' in request.path:
            return HttpResponseBadRequest(str("error"))
        copy_from = request.POST['copy_from']
        placeholder_id = request.POST['placeholder']
        placeholder = get_object_or_404(Placeholder, pk=placeholder_id)
        page = placeholder.page
        language = request.POST['language'] or get_language_from_request(request)

        if not page.has_change_permission(request):
            return HttpResponseForbidden(_("You do not have permission to change this page"))
        if not language or not language in get_language_list():
            return HttpResponseBadRequest(_("Language must be set to a supported language!"))
        if language == copy_from:
            return HttpResponseBadRequest(_("Language must be different than the copied language!"))
        plugins = list(placeholder.cmsplugin_set.filter(language=copy_from).order_by('tree_id', '-rght'))

        # check permissions before copy the plugins:
        for plugin in plugins:
            if not permissions.has_plugin_permission(request.user, plugin.plugin_type, "add"):
                return HttpResponseForbidden(_("You do not have permission to add plugins"))

        copy_plugins.copy_plugins_to(plugins, placeholder, language)

        if page and "reversion" in settings.INSTALLED_APPS:
            message = _(u"Copied %(language)s plugins to %(placeholder)s") % {
                'language': _(dict(settings.LANGUAGES)[language]), 'placeholder': placeholder}
            helpers.make_revision_with_plugins(page, request.user, message)

        plugin_list = CMSPlugin.objects.filter(language=language, placeholder=placeholder, parent=None).order_by(
            'position')
        return render_to_response('admin/cms/page/widgets/plugin_item.html', {'plugin_list': plugin_list},
                                  RequestContext(request))

    @create_revision()
    def edit_plugin(self, request, plugin_id):
        plugin_id = int(plugin_id)
        if not 'history' in request.path and not 'recover' in request.path:
            cms_plugin = get_object_or_404(CMSPlugin.objects.select_related('placeholder'), pk=plugin_id)
            page = cms_plugin.placeholder.page if cms_plugin.placeholder else None
            instance, plugin_admin = cms_plugin.get_plugin_instance(self.admin_site)
            if page and not page.has_change_permission(request):
                return HttpResponseForbidden(_("You do not have permission to change this page"))
        else:
            # history view with reversion
            from reversion.models import Version

            pre_edit = request.path.split("/edit-plugin/")[0]
            version_id = pre_edit.split("/")[-1]
            version = get_object_or_404(Version, pk=version_id)
            rev_objs = []
            for related_version in version.revision.version_set.all():
                try:
                    rev = related_version.object_version
                except models.FieldDoesNotExist:
                    continue
                else:
                    rev_objs.append(rev.object)
                    # TODO: check permissions

            for obj in rev_objs:
                if obj.__class__ == CMSPlugin and obj.pk == plugin_id:
                    cms_plugin = obj
                    break
            inst, plugin_admin = cms_plugin.get_plugin_instance(self.admin_site)
            instance = None
            if cms_plugin.get_plugin_class().model == CMSPlugin:
                instance = cms_plugin
            else:
                for obj in rev_objs:
                    if hasattr(obj, "cmsplugin_ptr_id") and int(obj.cmsplugin_ptr_id) == int(cms_plugin.pk):
                        instance = obj
                        break
            if not instance:
                raise Http404(_("This plugin is not saved in a revision"))

        if not permissions.has_plugin_permission(request.user, cms_plugin.plugin_type, "change"):
            return HttpResponseForbidden(_("You do not have permission to edit a plugin"))

        plugin_admin.cms_plugin_instance = cms_plugin
        try:
            plugin_admin.placeholder = cms_plugin.placeholder # TODO: what for reversion..? should it be inst ...?
        except Placeholder.DoesNotExist:
            pass
        if request.method == "POST":
            # set the continue flag, otherwise will plugin_admin make redirect to list
            # view, which actually doesn't exists
            request.POST['_continue'] = True

        if 'reversion' in settings.INSTALLED_APPS and ('history' in request.path or 'recover' in request.path):
            # in case of looking to history just render the plugin content
            context = RequestContext(request)
            return render_to_response(plugin_admin.render_template,
                                      plugin_admin.render(context, instance, plugin_admin.placeholder))

        if request.POST.get("_cancel", False):
            # cancel button was clicked
            context = {
                'CMS_MEDIA_URL': get_cms_setting('MEDIA_URL'),
                'plugin': cms_plugin,
                'is_popup': True,
                "type": cms_plugin.get_plugin_name(),
                'plugin_id': plugin_id,
                'icon': force_escape(escapejs(cms_plugin.get_instance_icon_src())),
                'alt': force_escape(escapejs(cms_plugin.get_instance_icon_alt())),
                'cancel': True,
            }
            instance = cms_plugin.get_plugin_instance()[0]
            if instance:
                context['name'] = unicode(instance)
            else:
                # cancelled before any content was added to plugin
                cms_plugin.delete()
                context.update({
                    "deleted": True,
                    'name': unicode(cms_plugin),
                })
            return render_to_response('admin/cms/page/plugin_forms_ok.html', context, RequestContext(request))

        if not instance:
            # instance doesn't exist, call add view
            response = plugin_admin.add_view(request)

        else:
            # already saved before, call change view
            # we actually have the instance here, but since i won't override
            # change_view method, is better if it will be loaded again, so
            # just pass id to plugin_admin
            response = plugin_admin.change_view(request, str(plugin_id))
        if request.method == "POST" and plugin_admin.object_successfully_changed:
            moderator.page_changed(page,
                                   force_moderation_action=PageModeratorState.ACTION_CHANGED)

            # if reversion is installed, save version of the page plugins
            if 'reversion' in settings.INSTALLED_APPS and page:
                plugin_name = unicode(plugin_pool.get_plugin(cms_plugin.plugin_type).name)
                message = _(
                    u"%(plugin_name)s plugin edited at position %(position)s in %(placeholder)s") % {
                              'plugin_name': plugin_name,
                              'position': cms_plugin.position,
                              'placeholder': cms_plugin.placeholder.slot
                          }
                helpers.make_revision_with_plugins(page, request.user, message)
            saved_object = plugin_admin.saved_object

            context = {
                'CMS_MEDIA_URL': get_cms_setting('MEDIA_URL'),
                'plugin': saved_object,
                'is_popup': True,
                'name': unicode(saved_object),
                "type": saved_object.get_plugin_name(),
                'plugin_id': plugin_id,
                'icon': force_escape(saved_object.get_instance_icon_src()),
                'alt': force_escape(saved_object.get_instance_icon_alt()),
            }
            return render_to_response('admin/cms/page/plugin_forms_ok.html', context, RequestContext(request))

        return response

    @require_POST
    @create_revision()
    def move_plugin(self, request):
        if 'history' in request.path:
            return HttpResponseBadRequest(str("error"))
        pos = 0
        page = None
        success = False
        if 'plugin_id' in request.POST:
            plugin = CMSPlugin.objects.get(pk=int(request.POST['plugin_id']))
            if not permissions.has_plugin_permission(request.user, plugin.plugin_type, "change"):
                return HttpResponseForbidden(_('You do not have permission to edit a plugin'))

            page = plugins.get_page_from_plugin_or_404(plugin)
            if not page.has_change_permission(request):
                return HttpResponseForbidden(_("You do not have permission to change this page"))

            placeholder_slot = request.POST['placeholder']
            placeholders = self.get_fieldset_placeholders(page.get_template())
            if not placeholder_slot in placeholders:
                return HttpResponseBadRequest(str("error"))
            placeholder = page.placeholders.get(slot=placeholder_slot)
            try:
                has_reached_plugin_limit(placeholder, plugin.plugin_type, plugin.language, template=page.get_template())
            except PluginLimitReached, e:
                return HttpResponseBadRequest(str(e))
                # plugin positions are 0 based, so just using count here should give us 'last_position + 1'
            position = CMSPlugin.objects.filter(placeholder=placeholder).count()
            plugin.placeholder = placeholder
            plugin.position = position
            # update the placeholder on all descendant plugins as well
            for child in plugin.get_descendants():
                child.placeholder = placeholder
                child.save()
                # make sure the plugin has no parent
            plugin.parent = None
            plugin.save()
            success = True
        if 'ids' in request.POST:
            for plugin_id in request.POST['ids'].split("_"):
                plugin = CMSPlugin.objects.select_related('placeholder').get(pk=plugin_id)
                if not permissions.has_plugin_permission(request.user, plugin.plugin_type, "change"):
                    return HttpResponseForbidden(_("You do not have permission to move a plugin"))
                page = plugin.placeholder.page if plugin.placeholder else None
                if not page: # use placeholderadmin instead!
                    raise Http404()
                if not page.has_change_permission(request):
                    return HttpResponseForbidden(_("You do not have permission to change this page"))

                if plugin.position != pos:
                    plugin.position = pos
                    plugin.save()
                pos += 1
            success = True
        if not success:
            return HttpResponse(str("error"))

        moderator.page_changed(page,
                               force_moderation_action=PageModeratorState.ACTION_CHANGED)

        if page and 'reversion' in settings.INSTALLED_APPS:
            helpers.make_revision_with_plugins(page, request.user, _(u"Plugins were moved"))
        return HttpResponse(str("ok"))

    @require_POST
    @create_revision()
    def remove_plugin(self, request):
        if 'history' in request.path:
            raise Http404()
        plugin_id = request.POST['plugin_id']
        plugin = get_object_or_404(CMSPlugin.objects.select_related('placeholder'), pk=plugin_id)

        if not permissions.has_plugin_permission(request.user, plugin.plugin_type, "delete"):
            return HttpResponseForbidden(_("You do not have permission to remove a plugin"))

        placeholder = plugin.placeholder
        page = placeholder.page if placeholder else None

        if page:
            if not page.publisher_is_draft:
                raise Http404()
            if not page.has_change_permission(request):
                return HttpResponseForbidden(_("You do not have permission to remove a plugin"))

            # delete the draft version of the plugin
            plugin.delete()
            # set the page to require approval and save
            page.save()
        else:
            plugin.delete()

        plugin_name = unicode(plugin_pool.get_plugin(plugin.plugin_type).name)
        comment = _("%(plugin_name)s plugin at position %(position)s in %(placeholder)s was deleted.") % {
            'plugin_name': plugin_name,
            'position': plugin.position,
            'placeholder': plugin.placeholder,
        }

        moderator.page_changed(page,
                               force_moderation_action=PageModeratorState.ACTION_CHANGED)

        if page and 'reversion' in settings.INSTALLED_APPS:
            helpers.make_revision_with_plugins(page, request.user, comment)

        return HttpResponse("%s,%s" % (plugin_id, comment))

    def lookup_allowed(self, key, *args, **kwargs):
        if key == 'site__exact':
            return True
        return super(PageAdmin, self).lookup_allowed(key, *args, **kwargs)


contribute_fieldsets(PageAdmin)
contribute_list_filter(PageAdmin)

admin.site.register(Page, PageAdmin)<|MERGE_RESOLUTION|>--- conflicted
+++ resolved
@@ -190,27 +190,6 @@
         pat = lambda regex, fn: url(regex, self.admin_site.admin_view(fn), name='%s_%s' % (info, fn.__name__))
 
         url_patterns = patterns('',
-<<<<<<< HEAD
-            pat(r'copy-plugins/$', self.copy_plugins),
-            pat(r'add-plugin/$', self.add_plugin),
-            pat(r'edit-plugin/([0-9]+)/$', self.edit_plugin),
-            pat(r'remove-plugin/$', self.remove_plugin),
-            pat(r'move-plugin/$', self.move_plugin),
-            pat(r'^([0-9]+)/delete-translation/$', self.delete_translation),
-            pat(r'^([0-9]+)/move-page/$', self.move_page),
-            pat(r'^([0-9]+)/copy-page/$', self.copy_page),
-            pat(r'^([0-9]+)/change-status/$', self.change_status),
-            pat(r'^([0-9]+)/change-navigation/$', self.change_innavigation),
-            pat(r'^([0-9]+)/jsi18n/$', self.redirect_jsi18n),
-            pat(r'^([0-9]+)/permissions/$', self.get_permissions),
-            pat(r'^([0-9]+)/moderation-states/$', self.get_moderation_states),
-            pat(r'^([0-9]+)/publish/$', self.publish_page), # publish page
-            pat(r'^([0-9]+)/revert/$', self.revert_page), # publish page
-            pat(r'^([0-9]+)/dialog/copy/$', get_copy_dialog), # copy dialog
-            pat(r'^([0-9]+)/preview/$', self.preview_page), # copy dialog
-            pat(r'^([0-9]+)/descendants/$', self.descendants), # menu html for page descendants
-            pat(r'^(?P<object_id>\d+)/change_template/$', self.change_template), # copy dialog
-=======
                                 pat(r'copy-plugins/$', self.copy_plugins),
                                 pat(r'add-plugin/$', self.add_plugin),
                                 pat(r'edit-plugin/([0-9]+)/$', self.edit_plugin),
@@ -226,13 +205,10 @@
                                 pat(r'^([0-9]+)/moderation-states/$', self.get_moderation_states),
                                 pat(r'^([0-9]+)/publish/$', self.publish_page), # publish page
                                 pat(r'^([0-9]+)/revert/$', self.revert_page), # publish page
-                                pat(r'^([0-9]+)/confirm-delete/$', self.confirm_delete),
-                                pat(r'^([0-9]+)/remove-delete-state/$', self.remove_delete_state),
                                 pat(r'^([0-9]+)/dialog/copy/$', get_copy_dialog), # copy dialog
                                 pat(r'^([0-9]+)/preview/$', self.preview_page), # copy dialog
                                 pat(r'^([0-9]+)/descendants/$', self.descendants), # menu html for page descendants
                                 pat(r'^(?P<object_id>\d+)/change_template/$', self.change_template), # copy dialog
->>>>>>> 2ae88a4a
         )
 
         url_patterns += super(PageAdmin, self).get_urls()
@@ -794,19 +770,9 @@
 
         # does he haves permissions to do this...?
         if not page.has_move_page_permission(request) or \
-<<<<<<< HEAD
-            not target.has_add_permission(request):
-            return jsonify_request(HttpResponseForbidden(_("Error! You don't have permissions to move this page. Please reload the page")))
-=======
                 not target.has_add_permission(request):
             return jsonify_request(
                 HttpResponseForbidden(_("Error! You don't have permissions to move this page. Please reload the page")))
-
-        if page.delete_requested():
-            return jsonify_request(HttpResponseBadRequest(
-                _('The page "%s" has a delete request. Delete or confirm the request first.') % page))
-
->>>>>>> 2ae88a4a
         # move page
         page.move_page(target, position)
         if "reversion" in settings.INSTALLED_APPS:
@@ -897,17 +863,8 @@
         # ensure user has permissions to publish this page
         if not page.has_publish_permission(request):
             return HttpResponseForbidden(_("You do not have permission to publish this page"))
-<<<<<<< HEAD
         page.publish()
         messages.info(request, _('The page "%s" was successfully published.') % page)
-
-=======
-        if page.delete_requested():
-            messages.error(request,
-                           _('The page "%s" has a delete request. Delete or confirm the request first.') % page)
-        else:
-            page.publish()
-            messages.info(request, _('The page "%s" was successfully published.') % page)
             if "reversion" in settings.INSTALLED_APPS:
                 # delete revisions that are not publish revisions
                 from reversion.models import Version
@@ -932,7 +889,6 @@
                             deleted.append(revision.pk)
                 helpers.make_revision_with_plugins(page, request.user, PUBLISH_COMMENT)
                 # create a new publish reversion
->>>>>>> 2ae88a4a
         if 'node' in request.REQUEST:
             # if request comes from tree..
             return admin_utils.render_admin_menu_item(request, page)
