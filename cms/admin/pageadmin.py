# -*- coding: utf-8 -*-
from cms.admin.change_list import CMSChangeList
from cms.admin.dialog.views import get_copy_dialog
from cms.admin.forms import PageForm, PageAddForm
from cms.admin.permissionadmin import (PAGE_ADMIN_INLINES, 
    PagePermissionInlineAdmin, ViewRestrictionInlineAdmin)
from cms.admin.views import revert_plugins
from cms.apphook_pool import apphook_pool
from cms.exceptions import NoPermissionsException
from cms.forms.widgets import PluginEditor
from cms.models import (Page, Title, CMSPlugin, PagePermission, 
    PageModeratorState, EmptyTitle, GlobalPagePermission)
from cms.models.managers import PagePermissionsPermissionManager
from cms.models.placeholdermodel import Placeholder
from cms.plugin_pool import plugin_pool
from cms.utils import (copy_plugins, helpers, moderator, permissions, plugins, 
    get_template_from_request, get_language_from_request, 
    placeholder as placeholder_utils, admin as admin_utils, cms_static_url)
from cms.utils.permissions import has_plugin_permission
from copy import deepcopy
from django import template
from django.conf import settings
from django.contrib import admin
from django.contrib.admin.options import IncorrectLookupParameters
from django.contrib.admin.util import unquote, get_deleted_objects
from django.contrib.sites.models import Site
from django.core.exceptions import PermissionDenied, ObjectDoesNotExist
from django.core.urlresolvers import reverse
from django.db import transaction, models
from django.forms import CharField
from django.http import (HttpResponseRedirect, HttpResponse, Http404, 
    HttpResponseBadRequest, HttpResponseForbidden, HttpResponseNotAllowed)
from django.shortcuts import render_to_response, get_object_or_404
from django.template.context import RequestContext
from django.template.defaultfilters import (title, escape, force_escape, 
    escapejs)
from django.utils.encoding import force_unicode
from django.utils.translation import ugettext, ugettext_lazy as _
from menus.menu_pool import menu_pool
from cms.templatetags.cms_admin import admin_static_url
import django
import inspect



# silly hack to test features/ fixme
if inspect.getargspec(get_deleted_objects)[0][-1] == 'using':
    from django.db import router
else:
    router = False

if 'reversion' in settings.INSTALLED_APPS:
    import reversion
    from reversion.admin import VersionAdmin as ModelAdmin
    create_on_success = reversion.revision.create_on_success
else: # pragma: no cover
    from django.contrib.admin import ModelAdmin
    create_on_success = lambda x: x


def contribute_fieldsets(cls):
    if settings.CMS_MENU_TITLE_OVERWRITE:
        general_fields = [('title', 'menu_title')]
    else:
        general_fields = ['title']
    general_fields += ['slug', ('published', 'in_navigation')]
    additional_hidden_fields = []
    advanced_fields = ['reverse_id',  'overwrite_url', 'redirect', 'login_required', 'limit_visibility_in_menu']
    template_fields = ['template']
    hidden_fields = ['site', 'parent']
    seo_fields = []
    if settings.CMS_SOFTROOT:
        advanced_fields.append('soft_root')
    if settings.CMS_SHOW_START_DATE and settings.CMS_SHOW_END_DATE:
        general_fields.append(('publication_date', 'publication_end_date'))
    elif settings.CMS_SHOW_START_DATE:
        general_fields.append('publication_date')
    elif settings.CMS_SHOW_END_DATE:
        general_fields.append( 'publication_end_date')
    if settings.CMS_MODERATOR:
        additional_hidden_fields += ['moderator_state', 'moderator_message']
    if settings.CMS_SEO_FIELDS:
        seo_fields = ['page_title', 'meta_description', 'meta_keywords']
    if not settings.CMS_URL_OVERWRITE:
        advanced_fields.remove("overwrite_url")
    if not settings.CMS_REDIRECTS:
        advanced_fields.remove('redirect')
    if menu_pool.get_menus_by_attribute("cms_enabled", True):
        advanced_fields.append("navigation_extenders")
    if apphook_pool.get_apphooks():
        advanced_fields.append("application_urls")

    fieldsets = [
        (None, {
            'fields': general_fields,
            'classes': ('general',),
        }),
        (_('Basic Settings'), {
            'fields': template_fields,
            'classes': ('low',),
            'description': _('Note: This page reloads if you change the selection. Save it first.'),
        }),
        (_('Hidden'), {
            'fields': hidden_fields + additional_hidden_fields,
            'classes': ('hidden',),
        }),
        (_('Advanced Settings'), {
            'fields': advanced_fields,
            'classes': ('collapse',),
        }),
    ]

    if settings.CMS_SEO_FIELDS:
        fieldsets.append((_("SEO Settings"), {
                          'fields': seo_fields,
                          'classes': ('collapse',),
                        }))
    setattr(cls, 'fieldsets', fieldsets)
    setattr(cls, 'advanced_fields', advanced_fields)
    setattr(cls, 'hidden_fields', hidden_fields)
    setattr(cls, 'general_fields', general_fields)
    setattr(cls, 'template_fields', template_fields)
    setattr(cls, 'additional_hidden_fields', additional_hidden_fields)
    setattr(cls, 'seo_fields', seo_fields)


def contribute_list_filter(cls):
    list_filter = ['published', 'in_navigation', 'template', 'changed_by']
    if settings.CMS_MODERATOR:
        list_filter.append('moderator_state')
    if settings.CMS_SOFTROOT:
        list_filter.append('soft_root')
    setattr(cls, 'list_filter', list_filter)


class PageAdmin(ModelAdmin):
    form = PageForm
    # TODO: add the new equivalent of 'cmsplugin__text__body' to search_fields'
    search_fields = ('title_set__slug', 'title_set__title', 'reverse_id')
    revision_form_template = "admin/cms/page/revision_form.html"
    recover_form_template = "admin/cms/page/recover_form.html"

    exclude = []
    mandatory_placeholders = ('title', 'slug', 'parent', 'site', 'meta_description', 'meta_keywords', 'page_title', 'menu_title')
    add_general_fields = ['title', 'slug', 'language', 'template']
    change_list_template = "admin/cms/page/change_list.html"

    # take care with changing fieldsets, get_fieldsets() method removes some
    # fields depending on permissions, but its very static!!
    add_fieldsets = [
        (None, {
            'fields': add_general_fields,
            'classes': ('general',),
        }),
        (_('Hidden'), {
            'fields': ['site', 'parent'],
            'classes': ('hidden',),
        }),
    ]

    inlines = PAGE_ADMIN_INLINES

    class Media:
        css = {
            'all': [cms_static_url(path) for path in (
                'css/rte.css',
                'css/pages.css',
                'css/change_form.css',
                'css/jquery.dialog.css',
            )]
        }
        js = ['%sjs/jquery.min.js' % admin_static_url()] + [cms_static_url(path) for path in [
                'js/plugins/admincompat.js',
                'js/libs/jquery.query.js',
                'js/libs/jquery.ui.core.js',
                'js/libs/jquery.ui.dialog.js',
            ]
        ]


    def get_urls(self):
        """Get the admin urls
        """
        from django.conf.urls.defaults import patterns, url
        info = "%s_%s" % (self.model._meta.app_label, self.model._meta.module_name)
        pat = lambda regex, fn: url(regex, self.admin_site.admin_view(fn), name='%s_%s' % (info, fn.__name__))

        url_patterns = patterns('',
            pat(r'copy-plugins/$', self.copy_plugins),
            pat(r'add-plugin/$', self.add_plugin),
            pat(r'edit-plugin/([0-9]+)/$', self.edit_plugin),
            pat(r'remove-plugin/$', self.remove_plugin),
            pat(r'move-plugin/$', self.move_plugin),
            pat(r'^([0-9]+)/delete-translation/$', self.delete_translation),
            pat(r'^([0-9]+)/move-page/$', self.move_page),
            pat(r'^([0-9]+)/copy-page/$', self.copy_page),
            pat(r'^([0-9]+)/change-status/$', self.change_status),
            pat(r'^([0-9]+)/change-navigation/$', self.change_innavigation),
            pat(r'^([0-9]+)/jsi18n/$', self.redirect_jsi18n),
            pat(r'^([0-9]+)/permissions/$', self.get_permissions),
            pat(r'^([0-9]+)/moderation-states/$', self.get_moderation_states),
            pat(r'^([0-9]+)/change-moderation/$', self.change_moderation),
            pat(r'^([0-9]+)/approve/$', self.approve_page), # approve page
            pat(r'^([0-9]+)/publish/$', self.publish_page), # publish page
            pat(r'^([0-9]+)/remove-delete-state/$', self.remove_delete_state),
            pat(r'^([0-9]+)/dialog/copy/$', get_copy_dialog), # copy dialog
            pat(r'^([0-9]+)/preview/$', self.preview_page), # copy dialog
            pat(r'^([0-9]+)/descendants/$', self.descendants), # menu html for page descendants
            pat(r'^(?P<object_id>\d+)/change_template/$', self.change_template), # copy dialog
        )

        url_patterns = url_patterns + super(PageAdmin, self).get_urls()
        return url_patterns

    def redirect_jsi18n(self, request):
        return HttpResponseRedirect(reverse('admin:jsi18n'))

    def save_model(self, request, obj, form, change):
        """
        Move the page in the tree if neccesary and save every placeholder
        Content object.
        """
        target = request.GET.get('target', None)
        position = request.GET.get('position', None)

        if 'recover' in request.path:
            pk = obj.pk
            if obj.parent_id:
                parent = Page.objects.get(pk=obj.parent_id)
            else:
                parent = None
            obj.lft = 0
            obj.rght = 0
            obj.tree_id = 0
            obj.level = 0
            obj.pk = None
            obj.insert_at(parent, save=False)
            obj.pk = pk
            obj.save(no_signals=True)
            obj.save()
            
        else:
            if 'history' in request.path:
                old_obj = Page.objects.get(pk=obj.pk)
                obj.level = old_obj.level
                obj.parent_id = old_obj.parent_id
                obj.rght = old_obj.rght
                obj.lft = old_obj.lft
                obj.tree_id = old_obj.tree_id
            force_with_moderation = target is not None and position is not None and \
                moderator.will_require_moderation(target, position)

            obj.save(force_with_moderation=force_with_moderation)
        
        if 'recover' in request.path or 'history' in request.path:
            obj.pagemoderatorstate_set.all().delete()
            if settings.CMS_MODERATOR:
                from cms.utils.moderator import page_changed
                page_changed(obj, force_moderation_action=PageModeratorState.ACTION_CHANGED)
            revert_plugins(request, obj.version.pk, obj)
            
        language = form.cleaned_data['language']

        if target is not None and position is not None:
            try:
                target = self.model.objects.get(pk=target)
            except self.model.DoesNotExist:
                pass
            else:
                obj.move_to(target, position)

        Title.objects.set_or_create(
            request,
            obj,
            form,
            language,
        )

        # is there any moderation message? save/update state
        if settings.CMS_MODERATOR and 'moderator_message' in form.cleaned_data and \
            form.cleaned_data['moderator_message']:
            moderator.update_moderation_message(obj, form.cleaned_data['moderator_message'])
            
        if obj and "reversion" in settings.INSTALLED_APPS:
            helpers.make_revision_with_plugins(obj)

    @create_on_success
    def change_template(self, request, object_id):
        page = get_object_or_404(Page, pk=object_id)
        if page.has_change_permission(request):
            to_template = request.POST.get("template", None)
            if to_template in dict(settings.CMS_TEMPLATES):
                page.template = to_template
                page.save()
                if "reversion" in settings.INSTALLED_APPS:
                    helpers.make_revision_with_plugins(page)
                return HttpResponse(str("ok"))
            else:
                return HttpResponseBadRequest("template not valid")
        else:
            return HttpResponseForbidden(_("You have no permission to change the template"))

    def get_fieldsets(self, request, obj=None):
        """
        Add fieldsets of placeholders to the list of already existing
        fieldsets.
        """
        placeholders_template = get_template_from_request(request, obj)

        if obj: # edit
            given_fieldsets = deepcopy(self.fieldsets)
            if not obj.has_publish_permission(request):
                l = list(given_fieldsets[0][1]['fields'][2])
                l.remove('published')
                given_fieldsets[0][1]['fields'][2] = tuple(l)
            for placeholder_name in self.get_fieldset_placeholders(placeholders_template):
                name = placeholder_utils.get_placeholder_conf("name", placeholder_name, obj.template, placeholder_name)
                name = _(name)
                given_fieldsets += [(title(name), {'fields':[placeholder_name], 'classes':['plugin-holder']})]
            advanced = given_fieldsets.pop(3)
            if obj.has_advanced_settings_permission(request):
                given_fieldsets.append(advanced)
            if settings.CMS_SEO_FIELDS:
                seo = given_fieldsets.pop(3)
                given_fieldsets.append(seo)
        else: # new page
            given_fieldsets = deepcopy(self.add_fieldsets)

        return given_fieldsets
    
    def get_fieldset_placeholders(self, template):
        return plugins.get_placeholders(template)

    def get_form(self, request, obj=None, **kwargs):
        """
        Get PageForm for the Page model and modify its fields depending on
        the request.
        """

        language = get_language_from_request(request, obj)

        if obj:
            self.inlines = PAGE_ADMIN_INLINES
            if not obj.has_publish_permission(request) and not 'published' in self.exclude:
                self.exclude.append('published')
            elif 'published' in self.exclude:
                self.exclude.remove('published')

            if not settings.CMS_SOFTROOT and 'soft_root' in self.exclude:
                self.exclude.remove('soft_root')

            form = super(PageAdmin, self).get_form(request, obj, **kwargs)
            version_id = None
            versioned = False
            if "history" in request.path or 'recover' in request.path:
                versioned = True
                version_id = request.path.split("/")[-2]
        else:
            self.inlines = []
            form = PageAddForm

        if obj:
            try:
                title_obj = obj.get_title_obj(language=language, fallback=False, version_id=version_id, force_reload=True)
            except:
                title_obj = EmptyTitle()
            if form.base_fields['site'].initial is None:
                form.base_fields['site'].initial = obj.site
            for name in ['slug',
                         'title',
                         'application_urls',
                         'redirect',
                         'meta_description',
                         'meta_keywords',
                         'menu_title',
                         'page_title']:
                form.base_fields[name].initial = getattr(title_obj, name)
            if title_obj.overwrite_url:
                form.base_fields['overwrite_url'].initial = title_obj.path
            else:
                form.base_fields['overwrite_url'].initial = ""
            if settings.CMS_TEMPLATES:
                selected_template = get_template_from_request(request, obj)
                template_choices = list(settings.CMS_TEMPLATES)
                form.base_fields['template'].choices = template_choices
                form.base_fields['template'].initial = force_unicode(selected_template)

            placeholders = plugins.get_placeholders(selected_template)
            for placeholder_name in placeholders:
                plugin_list = []
                show_copy = False
                copy_languages = {}
                if versioned:
                    from reversion.models import Version
                    version = get_object_or_404(Version, pk=version_id)
                    installed_plugins = plugin_pool.get_all_plugins()
                    plugin_list = []
                    actual_plugins = []
                    bases = {}
                    revs = []
                    for related_version in version.revision.version_set.all():
                        try:
                            rev = related_version.object_version
                        except models.FieldDoesNotExist:
                            # in case the model has changed in the meantime
                            continue
                        else:
                            revs.append(rev)
                    for rev in revs:
                        pobj = rev.object
                        if pobj.__class__ == Placeholder:
                            if pobj.slot == placeholder_name:
                                placeholder = pobj
                                break
                    for rev in revs:
                        pobj = rev.object
                        if pobj.__class__ == CMSPlugin:
                            if pobj.language == language and pobj.placeholder_id == placeholder.id and not pobj.parent_id:
                                if pobj.get_plugin_class() == CMSPlugin:
                                    plugin_list.append(pobj)
                                else:
                                    bases[int(pobj.pk)] = pobj
                        if hasattr(pobj, "cmsplugin_ptr_id"):
                            actual_plugins.append(pobj)
                    for plugin in actual_plugins:
                        if int(plugin.cmsplugin_ptr_id) in bases:
                            bases[int(plugin.cmsplugin_ptr_id)].placeholder = placeholder
                            bases[int(plugin.cmsplugin_ptr_id)].set_base_attr(plugin)
                            plugin_list.append(plugin)
                else:
                    placeholder, created = obj.placeholders.get_or_create(slot=placeholder_name)
                    installed_plugins = plugin_pool.get_all_plugins(placeholder_name, obj)
                    plugin_list = CMSPlugin.objects.filter(language=language, placeholder=placeholder, parent=None).order_by('position')
                    other_plugins = CMSPlugin.objects.filter(placeholder=placeholder, parent=None).exclude(language=language)
                    dict_cms_languages = dict(settings.CMS_LANGUAGES)
                    for plugin in other_plugins:
                        if (not plugin.language in copy_languages) and (plugin.language in dict_cms_languages):
                            copy_languages[plugin.language] = dict_cms_languages[plugin.language]

                language = get_language_from_request(request, obj)
                if copy_languages and len(settings.CMS_LANGUAGES) > 1:
                    show_copy = True
                widget = PluginEditor(attrs={
                    'installed': installed_plugins,
                    'list': plugin_list,
                    'copy_languages': copy_languages.items(),
                    'show_copy': show_copy,
                    'language': language,
                    'placeholder': placeholder
                })
                form.base_fields[placeholder.slot] = CharField(widget=widget, required=False)
        else:
            for name in ['slug','title']:
                form.base_fields[name].initial = u''
            form.base_fields['parent'].initial = request.GET.get('target', None)
            form.base_fields['site'].initial = request.session.get('cms_admin_site', None)
            form.base_fields['template'].initial = settings.CMS_TEMPLATES[0][0]
        if obj and not obj.has_advanced_settings_permission(request):
            for field in self.advanced_fields:
                del form.base_fields[field]
        return form

    # remove permission inlines, if user isn't allowed to change them
    def get_formsets(self, request, obj=None):
        if obj:
            inlines = self.get_inline_instances(request) if hasattr(self, 'get_inline_instances') \
                      else self.inline_instances
            for inline in inlines:
                if settings.CMS_PERMISSION and isinstance(inline, PagePermissionInlineAdmin) and not isinstance(inline, ViewRestrictionInlineAdmin):
                    if "recover" in request.path or "history" in request.path: #do not display permissions in recover mode
                        continue
                    if obj and not obj.has_change_permissions_permission(request):
                        continue
                    elif not obj:
                        try:
                            permissions.get_user_permission_level(request.user)
                        except NoPermissionsException:
                            continue
                yield inline.get_formset(request, obj)

    def add_view(self, request, form_url='', extra_context=None):
        extra_context = extra_context or {}
        if settings.CMS_MODERATOR and 'target' in request.GET and 'position' in request.GET:
            moderation_required = moderator.will_require_moderation(
                request.GET['target'], request.GET['position']
            )
            extra_context.update({
                'moderation_required': moderation_required,
                'moderation_level': _('higher'),
                'show_save_and_continue':True,
            })
        language = get_language_from_request(request)
        extra_context.update({
            'language': language,
        })
        return super(PageAdmin, self).add_view(request, form_url, extra_context=extra_context)

    def change_view(self, request, object_id, extra_context=None):
        """
        The 'change' admin view for the Page model.
        """
        try:
            obj = self.model.objects.get(pk=object_id)
        except self.model.DoesNotExist:
            # Don't raise Http404 just yet, because we haven't checked
            # permissions yet. We don't want an unauthenticated user to be able
            # to determine whether a given object exists.
            obj = None
        else:
            selected_template = get_template_from_request(request, obj)
            moderation_level, moderation_required = moderator.get_test_moderation_level(obj, request.user)

            # if there is a delete request for this page
            moderation_delete_request = (settings.CMS_MODERATOR and
                    obj.pagemoderatorstate_set.get_delete_actions(
                    ).count())


            #activate(user_lang_set)
            extra_context = {
                'placeholders': plugins.get_placeholders(selected_template),
                'page': obj,
                'CMS_PERMISSION': settings.CMS_PERMISSION,
                'CMS_MODERATOR': settings.CMS_MODERATOR,
                'ADMIN_MEDIA_URL': settings.STATIC_URL,
                'has_change_permissions_permission': obj.has_change_permissions_permission(request),
                'has_moderate_permission': obj.has_moderate_permission(request),
                'moderation_level': moderation_level,
                'moderation_required': moderation_required,
                'moderator_should_approve': moderator.moderator_should_approve(request, obj),
                'moderation_delete_request': moderation_delete_request,
                'show_delete_translation': len(obj.get_languages()) > 1,
                'current_site_id': settings.SITE_ID,
            }
            extra_context = self.update_language_tab_context(request, obj, extra_context)
        tab_language = request.GET.get("language", None)
        response = super(PageAdmin, self).change_view(request, object_id, extra_context=extra_context)

        if tab_language and response.status_code == 302 and response._headers['location'][1] == request.path :
            location = response._headers['location']
            response._headers['location'] = (location[0], "%s?language=%s" % (location[1], tab_language))
        return response

    def render_change_form(self, request, context, add=False, change=False, form_url='', obj=None):
        # add context variables
        filled_languages = []
        if obj:
            filled_languages = [t[0] for t in obj.title_set.filter(title__isnull=False).values_list('language')]
        allowed_languages = [l[0] for l in self._get_site_languages(obj)]
        context.update({
            'filled_languages': [l for l in filled_languages if l in allowed_languages],
        })
        return super(PageAdmin, self).render_change_form(request, context, add, change, form_url, obj)
    
    def _get_site_languages(self, obj):
        site_id = None
        if obj:
            site_id = obj.site_id
        languages = []
        if site_id and site_id in settings.CMS_SITE_LANGUAGES:
            for lang in settings.CMS_SITE_LANGUAGES[site_id]:
                lang_label = dict(settings.CMS_LANGUAGES).get(lang, dict(settings.LANGUAGES).get(lang, lang))
                languages.append((lang, lang_label))
        else:
            languages = settings.CMS_LANGUAGES
        return languages

    def update_language_tab_context(self, request, obj, context=None):
        if not context:
            context = {}
        language = get_language_from_request(request, obj)
        languages = self._get_site_languages(obj)
        context.update({
            'language': language,
            'language_tabs': languages,
            'show_language_tabs': len(languages) > 1,
        })
        return context

    def response_change(self, request, obj):
        """Called always when page gets changed, call save on page, there may be
        some new stuff, which should be published after all other objects on page
        are collected.
        """
        if settings.CMS_MODERATOR:
            # save the object again, so all the related changes to page model
            # can be published if required
            obj.save()
        return super(PageAdmin, self).response_change(request, obj)

    def has_add_permission(self, request):
        """
        Return true if the current user has permission to add a new page.
        """
        if settings.CMS_PERMISSION:
            return permissions.has_page_add_permission(request)
        return super(PageAdmin, self).has_add_permission(request)

    def has_change_permission(self, request, obj=None):
        """
        Return true if the current user has permission on the page.
        Return the string 'All' if the user has all rights.
        """
        if settings.CMS_PERMISSION:
            if obj:
                return obj.has_change_permission(request)
            else:
                return permissions.has_page_change_permission(request)
        return super(PageAdmin, self).has_change_permission(request, obj)

    def has_delete_permission(self, request, obj=None):
        """
        Returns True if the given request has permission to change the given
        Django model instance. If CMS_PERMISSION are in use also takes look to
        object permissions.
        """
        if settings.CMS_PERMISSION and obj is not None:
            return obj.has_delete_permission(request)
        return super(PageAdmin, self).has_delete_permission(request, obj)

    def has_recover_permission(self, request):
        """
        Returns True if the use has the right to recover pages
        """
        if not "reversion" in settings.INSTALLED_APPS:
            return False
        user = request.user
        if user.is_superuser:
            return True
        try:
            perm = GlobalPagePermission.objects.get(user=user)
            if perm.can_recover:
                return True
        except:
            pass
        return False

    def changelist_view(self, request, extra_context=None):
        "The 'change list' admin view for this model."
        from django.contrib.admin.views.main import ERROR_FLAG
        opts = self.model._meta
        app_label = opts.app_label
        if not self.has_change_permission(request, None):
            raise PermissionDenied
        try:
            if django.VERSION >= (1, 4):
                cl = CMSChangeList(request, self.model, self.list_display, self.list_display_links, self.list_filter,
                    self.date_hierarchy, self.search_fields, self.list_select_related, self.list_per_page, self.list_max_show_all, self.list_editable, self)
            else:
                cl = CMSChangeList(request, self.model, self.list_display, self.list_display_links, self.list_filter,
                    self.date_hierarchy, self.search_fields, self.list_select_related, self.list_per_page, self.list_editable, self)
        except IncorrectLookupParameters:
            # Wacky lookup parameters were given, so redirect to the main
            # changelist page, without parameters, and pass an 'invalid=1'
            # parameter via the query string. If wacky parameters were given and
            # the 'invalid=1' parameter was already in the query string, something
            # is screwed up with the database, so display an error page.
            if ERROR_FLAG in request.GET.keys():
                return render_to_response('admin/invalid_setup.html', {'title': _('Database error')})
            return HttpResponseRedirect(request.path + '?' + ERROR_FLAG + '=1')
        cl.set_items(request)
        
        site_id = request.GET.get('site__exact', None)
        if site_id is None:
            site_id = Site.objects.get_current().pk
        site_id = int(site_id)
        
        # languages
        languages = []
        if site_id and site_id in settings.CMS_SITE_LANGUAGES:
            languages = settings.CMS_SITE_LANGUAGES[site_id]
        else:
            languages = [x[0] for x in settings.CMS_LANGUAGES]
<<<<<<< HEAD
        
        # parse the cookie that saves which page trees have
        # been opened already and extracts the page ID
        open_menu_trees = []
        if request.COOKIES.get("djangocms_nodes_open", False):
            open_menu_trees = [int(c.split("page_")[1]) for c in \
                    request.COOKIES["djangocms_nodes_open"].split("%2C")]
=======
>>>>>>> 5754333b

        context = {
            'title': cl.title,
            'is_popup': cl.is_popup,
            'cl': cl,
            'opts':opts,
            'has_add_permission': self.has_add_permission(request),
            'root_path': reverse('admin:index'),
            'app_label': app_label,
            'CMS_MEDIA_URL': settings.CMS_MEDIA_URL,
            'softroot': settings.CMS_SOFTROOT,
            'CMS_PERMISSION': settings.CMS_PERMISSION,
            'CMS_MODERATOR': settings.CMS_MODERATOR,
            'has_recover_permission': 'reversion' in settings.INSTALLED_APPS and self.has_recover_permission(request),
            'DEBUG': settings.DEBUG,
            'site_languages': languages,
            'open_menu_trees': open_menu_trees,
        }
        if 'reversion' in settings.INSTALLED_APPS:
            context['has_change_permission'] = self.has_change_permission(request)
        context.update(extra_context or {})
        return render_to_response(self.change_list_template or [
            'admin/%s/%s/change_list.html' % (app_label, opts.object_name.lower()),
            'admin/%s/change_list.html' % app_label,
            'admin/change_list.html'
        ], context, context_instance=RequestContext(request))


    def recoverlist_view(self, request, extra_context=None):
        if not self.has_recover_permission(request):
            raise PermissionDenied
        return super(PageAdmin, self).recoverlist_view(request, extra_context)

    def recover_view(self, request, version_id, extra_context=None):
        if not self.has_recover_permission(request):
            raise PermissionDenied
        extra_context = self.update_language_tab_context(request, None, extra_context)
        return super(PageAdmin, self).recover_view(request, version_id, extra_context)

    def revision_view(self, request, object_id, version_id, extra_context=None):
        if not self.has_change_permission(request, Page.objects.get(pk=object_id)):
            raise PermissionDenied
        extra_context = self.update_language_tab_context(request, None, extra_context)
        response = super(PageAdmin, self).revision_view(request, object_id, version_id, extra_context)
        return response

    def history_view(self, request, object_id, extra_context=None):
        if not self.has_change_permission(request, Page.objects.get(pk=object_id)):
            raise PermissionDenied
        extra_context = self.update_language_tab_context(request, None, extra_context)
        return super(PageAdmin, self).history_view(request, object_id, extra_context)

    def render_revision_form(self, request, obj, version, context, revert=False, recover=False):
        # reset parent to null if parent is not found
        if version.field_dict['parent']:
            try:
                Page.objects.get(pk=version.field_dict['parent'])
            except:
                if revert and obj.parent_id != int(version.field_dict['parent']):
                    version.field_dict['parent'] = obj.parent_id
                if recover:
                    obj.parent = None
                    obj.parent_id = None
                    version.field_dict['parent'] = None
                    
        obj.version = version

        return super(PageAdmin, self).render_revision_form(request, obj, version, context, revert, recover)

    @transaction.commit_on_success
    def move_page(self, request, page_id, extra_context=None):
        """
        Move the page to the requested target, at the given position
        """
        target = request.POST.get('target', None)
        position = request.POST.get('position', None)
        if target is None or position is None:
            return HttpResponseRedirect('../../')

        try:
            page = self.model.objects.get(pk=page_id)
            target = self.model.objects.get(pk=target)
        except self.model.DoesNotExist:
            return HttpResponseBadRequest("error")

        # does he haves permissions to do this...?
        if not page.has_move_page_permission(request) or \
            not target.has_add_permission(request):
                return HttpResponseForbidden("Denied")

        # move page
        page.move_page(target, position)
        
        if "reversion" in settings.INSTALLED_APPS:
            helpers.make_revision_with_plugins(page)
            
        return admin_utils.render_admin_menu_item(request, page)

    def get_permissions(self, request, page_id):
        page = get_object_or_404(Page, id=page_id)

        can_change_list = Page.permissions.get_change_id_list(request.user, page.site_id)

        global_page_permissions = GlobalPagePermission.objects.filter(sites__in=[page.site_id])
        page_permissions = PagePermission.objects.for_page(page)
        all_permissions = list(global_page_permissions) + list(page_permissions)

        # does he can change global permissions ?
        has_global = permissions.has_global_change_permissions_permission(request.user)

        permission_set = []
        for permission in all_permissions:
            if isinstance(permission, GlobalPagePermission):
                if has_global:
                    permission_set.append([(True, True), permission])
                else:
                    permission_set.append([(True, False), permission])
            else:
                if can_change_list == PagePermissionsPermissionManager.GRANT_ALL:
                    can_change = True
                else:
                    can_change = permission.page_id in can_change_list
                permission_set.append([(False, can_change), permission])

        context = {
            'page': page,
            'permission_set': permission_set,
        }
        return render_to_response('admin/cms/page/permissions.html', context)

    @transaction.commit_on_success
    def copy_page(self, request, page_id, extra_context=None):
        """
        Copy the page and all its plugins and descendants to the requested target, at the given position
        """
        context = {}
        page = Page.objects.get(pk=page_id)

        target = request.POST.get('target', None)
        position = request.POST.get('position', None)
        site = request.POST.get('site', None)
        if target is not None and position is not None and site is not None:
            try:
                target = self.model.objects.get(pk=target)
                # does he have permissions to copy this page under target?
                assert target.has_add_permission(request)
                site = Site.objects.get(pk=site)
            except (ObjectDoesNotExist, AssertionError):
                return HttpResponse("error")
                #context.update({'error': _('Page could not been moved.')})
            else:
                kwargs = {
                    'copy_permissions': request.REQUEST.get('copy_permissions', False),
                    'copy_moderation': request.REQUEST.get('copy_moderation', False),
                }
                page.copy_page(target, site, position, **kwargs)
                return HttpResponse("ok")
        context.update(extra_context or {})
        return HttpResponseRedirect('../../')

    def get_moderation_states(self, request, page_id):
        """Returns moderation messsages. Is loaded over ajax to inline-group
        element in change form view.
        """
        page = get_object_or_404(Page, id=page_id)
        if not page.has_moderate_permission(request):
            raise Http404()

        context = {
            'page': page,
        }
        return render_to_response('admin/cms/page/moderation_messages.html', context)

    @transaction.commit_on_success
    def approve_page(self, request, page_id):
        """Approve changes on current page by user from request.
        """
        #TODO: change to POST method !! get is not safe
        page = get_object_or_404(Page, id=page_id)
        if not page.has_moderate_permission(request):
            raise Http404()

        moderator.approve_page(request, page)

        # Django SQLite bug. Does not convert to string the lazy instances
        from django.utils.translation import ugettext as _
        self.message_user(request, _('Page was successfully approved.'))

        if 'node' in request.REQUEST:
            # if request comes from tree..
            return admin_utils.render_admin_menu_item(request, page)
        referer = request.META.get('HTTP_REFERER', reverse('admin:cms_page_changelist'))
        path = '../../'
        if 'admin' not in referer:
            path = '%s?edit-off' % referer.split('?')[0]
        return HttpResponseRedirect( path )


    @transaction.commit_on_success
    def publish_page(self, request, page_id):
        page = get_object_or_404(Page, id=page_id)
        # ensure user has permissions to publish this page
        if not page.has_moderate_permission(request):
            return HttpResponseForbidden("Denied")
        page.publish()
        referer = request.META.get('HTTP_REFERER', '')
        path = '../../'
        # TODO: use admin base here!
        if 'admin' not in referer:
            path = '%s?edit-off' % referer.split('?')[0]
        return HttpResponseRedirect( path )


    def delete_view(self, request, object_id, *args, **kwargs):
        """If page is under modaretion, just mark this page for deletion = add
        delete action to page states.
        """
        page = get_object_or_404(Page, id=object_id)

        if not self.has_delete_permission(request, page):
            raise PermissionDenied

        if settings.CMS_MODERATOR and page.is_under_moderation():
            # don't perform a delete action, just mark page for deletion
            page.force_moderation_action = PageModeratorState.ACTION_DELETE
            page.moderator_state = Page.MODERATOR_NEED_DELETE_APPROVEMENT
            page.save()

            if not self.has_change_permission(request, None):
                return HttpResponseRedirect("../../../../")
            return HttpResponseRedirect("../../")

        response = super(PageAdmin, self).delete_view(request, object_id, *args, **kwargs)
        return response

    @create_on_success
    def delete_translation(self, request, object_id, extra_context=None):

        language = get_language_from_request(request)

        opts = Page._meta
        titleopts = Title._meta
        app_label = titleopts.app_label
        pluginopts = CMSPlugin._meta

        try:
            obj = self.queryset(request).get(pk=unquote(object_id))
        except self.model.DoesNotExist:
            # Don't raise Http404 just yet, because we haven't checked
            # permissions yet. We don't want an unauthenticated user to be able
            # to determine whether a given object exists.
            obj = None

        if not self.has_delete_permission(request, obj):
            raise PermissionDenied

        if obj is None:
            raise Http404(
                _('%(name)s object with primary key %(key)r does not exist.') % {
                    'name': force_unicode(opts.verbose_name),
                    'key': escape(object_id)
                })

        if not len(obj.get_languages()) > 1:
            raise Http404(_('There only exists one translation for this page'))

        titleobj = get_object_or_404(Title, page__id=object_id, language=language)
        saved_plugins = CMSPlugin.objects.filter(placeholder__page__id=object_id, language=language)
        
        if django.VERSION[1] > 2: # pragma: no cover
            using = router.db_for_read(self.model)
            kwargs = {
                'admin_site': self.admin_site,
                'user': request.user,
                'using': using
            }
        else:
            kwargs = {
                'admin_site': self.admin_site,
                'user': request.user,
            }
        deleted_objects, perms_needed =  get_deleted_objects(
            [titleobj],
            titleopts,
            **kwargs
        )[:2]
        to_delete_plugins, perms_needed_plugins = get_deleted_objects(
            saved_plugins,
            pluginopts,
            **kwargs
        )[:2]

        deleted_objects.append(to_delete_plugins)
        perms_needed = set( list(perms_needed) + list(perms_needed_plugins) )

        if request.method == 'POST':
            if perms_needed:
                raise PermissionDenied

            message = _('Title and plugins with language %(language)s was deleted') % {
                'language': [name for code, name in settings.CMS_LANGUAGES if code == language][0]
            }
            self.log_change(request, titleobj, message)
            self.message_user(request, message)

            titleobj.delete()
            for p in saved_plugins:
                p.delete()

            public = obj.publisher_public
            if public:
                public.save()
                
            if "reversion" in settings.INSTALLED_APPS:
                helpers.make_revision_with_plugins(obj)
                
            if not self.has_change_permission(request, None):
                return HttpResponseRedirect("../../../../")
            return HttpResponseRedirect("../../")

        context = {
            "title": _("Are you sure?"),
            "object_name": force_unicode(titleopts.verbose_name),
            "object": titleobj,
            "deleted_objects": deleted_objects,
            "perms_lacking": perms_needed,
            "opts": opts,
            "root_path": reverse('admin:index'),
            "app_label": app_label,
        }
        context.update(extra_context or {})
        context_instance = template.RequestContext(request, current_app=self.admin_site.name)
        return render_to_response(self.delete_confirmation_template or [
            "admin/%s/%s/delete_confirmation.html" % (app_label, titleopts.object_name.lower()),
            "admin/%s/delete_confirmation.html" % app_label,
            "admin/delete_confirmation.html"
        ], context, context_instance=context_instance)

    def remove_delete_state(self, request, object_id):
        """Remove all delete action from page states, requires change permission
        """
        page = get_object_or_404(Page, id=object_id)
        if not self.has_change_permission(request, page):
            raise PermissionDenied
        page.pagemoderatorstate_set.get_delete_actions().delete()
        page.moderator_state = Page.MODERATOR_NEED_APPROVEMENT
        page.save()
        return HttpResponseRedirect("../../%d/" % page.id)

    def preview_page(self, request, object_id):
        """Redirecting preview function based on draft_id
        """
        page = get_object_or_404(Page, id=object_id)
        attrs = "?preview=1"
        if request.REQUEST.get('public', None):
            if not page.publisher_public_id:
                raise Http404
            page = page.publisher_public
        else:
            attrs += "&draft=1"

        url = page.get_absolute_url() + attrs

        site = Site.objects.get_current()

        if not site == page.site:
            url = "http%s://%s%s" % ('s' if request.is_secure() else '',
                                     page.site.domain, url)
        return HttpResponseRedirect(url)

    def change_status(self, request, page_id):
        """
        Switch the status of a page
        """
        if request.method != 'POST':
            return HttpResponseNotAllowed(['POST'])
        page = get_object_or_404(Page, pk=page_id)
        if page.has_publish_permission(request):
            page.published = not page.published
            page.save()
            return admin_utils.render_admin_menu_item(request, page)
        else:
            return HttpResponseForbidden(unicode(_("You do not have permission to publish this page")))

    def change_innavigation(self, request, page_id):
        """
        Switch the in_navigation of a page
        """
        # why require post and still have page id in the URL???
        if request.method != 'POST':
            return HttpResponseNotAllowed(['POST'])
        page = get_object_or_404(Page, pk=page_id)
        if page.has_change_permission(request):
            page.in_navigation = not page.in_navigation
            page.save(force_state=Page.MODERATOR_NEED_APPROVEMENT)
            return admin_utils.render_admin_menu_item(request, page)
        return HttpResponseForbidden(_("You do not have permission to change this page's in_navigation status"))

    def descendants(self, request, page_id):
        """
        Get html for descendants of given page
        Used for lazy loading pages in change_list.js
        """
        page = get_object_or_404(Page, pk=page_id)
        return admin_utils.render_admin_menu_item(request, page,
                template="admin/cms/page/lazy_menu.html")
                
    @create_on_success
    def add_plugin(self, request):
        '''
        Could be either a page or a parent - if it's a parent we get the page via parent.
        '''
        if 'history' in request.path or 'recover' in request.path:
            return HttpResponse(str("error"))
        if request.method != "POST":
            raise Http404
        plugin_type = request.POST['plugin_type']
        if not has_plugin_permission(request.user, plugin_type, "add"):
            return HttpResponseForbidden(ugettext('You have no permission to add a plugin'))
        placeholder_id = request.POST.get('placeholder', None)
        parent_id = request.POST.get('parent_id', None)
        if placeholder_id:
            placeholder = get_object_or_404(Placeholder, pk=placeholder_id)
            page = placeholder_utils.get_page_from_placeholder_if_exists(placeholder)
        else:
            placeholder = None
            page = None
        parent = None
        # page add-plugin
        if page:
            language = request.POST['language'] or get_language_from_request(request)
            position = CMSPlugin.objects.filter(language=language, placeholder=placeholder).count()
            limits = placeholder_utils.get_placeholder_conf("limits", placeholder.slot, page.get_template())
            if limits:
                global_limit = limits.get("global")
                type_limit = limits.get(plugin_type)
                if global_limit and position >= global_limit:
                    return HttpResponseBadRequest("This placeholder already has the maximum number of plugins")
                elif type_limit:
                    type_count = CMSPlugin.objects.filter(language=language, placeholder=placeholder, plugin_type=plugin_type).count()
                    if type_count >= type_limit:
                        plugin_name = unicode(plugin_pool.get_plugin(plugin_type).name)
                        return HttpResponseBadRequest("This placeholder already has the maximum number allowed of %s plugins." % plugin_name)
        # in-plugin add-plugin
        elif parent_id:
            parent = get_object_or_404(CMSPlugin, pk=parent_id)
            placeholder = parent.placeholder
            page = placeholder_utils.get_page_from_placeholder_if_exists(placeholder)
            if not page: # Make sure we do have a page
                raise Http404
            language = parent.language
            position = None
        # placeholder (non-page) add-plugin
        else:
            # do NOT allow non-page placeholders to use this method, they
            # should use their respective admin!
            raise Http404

        if not page.has_change_permission(request):
            # we raise a 404 instead of 403 for a slightly improved security
            # and to be consistent with placeholder admin
            raise Http404

        # Sanity check to make sure we're not getting bogus values from JavaScript:
        if not language or not language in [ l[0] for l in settings.LANGUAGES ]:
            return HttpResponseBadRequest(ugettext("Language must be set to a supported language!"))

        plugin = CMSPlugin(language=language, plugin_type=plugin_type, position=position, placeholder=placeholder)

        if parent:
            plugin.parent = parent
        plugin.save()

        if 'reversion' in settings.INSTALLED_APPS and page:
            helpers.make_revision_with_plugins(page)
            reversion.revision.user = request.user
            plugin_name = unicode(plugin_pool.get_plugin(plugin_type).name)
            reversion.revision.comment = unicode(_(u"%(plugin_name)s plugin added to %(placeholder)s") % {'plugin_name':plugin_name, 'placeholder':placeholder})

        return HttpResponse(str(plugin.pk))

    @create_on_success
    @transaction.commit_on_success
    def copy_plugins(self, request):
        if 'history' in request.path or 'recover' in request.path:
            return HttpResponse(str("error"))
        if request.method != "POST":
            raise Http404
        copy_from = request.POST['copy_from']
        placeholder_id = request.POST['placeholder']
        placeholder = get_object_or_404(Placeholder, pk=placeholder_id)
        page = placeholder_utils.get_page_from_placeholder_if_exists(placeholder)
        language = request.POST['language'] or get_language_from_request(request)

        if not page.has_change_permission(request):
            return HttpResponseForbidden(ugettext("You do not have permission to change this page"))
        if not language or not language in [ l[0] for l in settings.CMS_LANGUAGES ]:
            return HttpResponseBadRequest(ugettext("Language must be set to a supported language!"))
        if language == copy_from:
            return HttpResponseBadRequest(ugettext("Language must be different than the copied language!"))
        plugins = list(placeholder.cmsplugin_set.filter(language=copy_from).order_by('tree_id', '-rght'))

        # check permissions before copy the plugins:
        for plugin in plugins:
            if not has_plugin_permission(request.user, plugin.plugin_type, "add"):
                return HttpResponseForbidden(ugettext("You do not have permission to add plugins"))

        copy_plugins.copy_plugins_to(plugins, placeholder, language)

        if page and "reversion" in settings.INSTALLED_APPS:
            helpers.make_revision_with_plugins(page)
            reversion.revision.user = request.user
            reversion.revision.comment = _(u"Copied %(language)s plugins to %(placeholder)s") % {'language':dict(settings.LANGUAGES)[language], 'placeholder':placeholder}

        plugin_list = CMSPlugin.objects.filter(language=language, placeholder=placeholder, parent=None).order_by('position')
        return render_to_response('admin/cms/page/widgets/plugin_item.html', {'plugin_list':plugin_list}, RequestContext(request))

    @create_on_success
    def edit_plugin(self, request, plugin_id):
        plugin_id = int(plugin_id)
        if not 'history' in request.path and not 'recover' in request.path:
            cms_plugin = get_object_or_404(CMSPlugin, pk=plugin_id)
            page = placeholder_utils.get_page_from_placeholder_if_exists(cms_plugin.placeholder)
            instance, plugin_admin = cms_plugin.get_plugin_instance(self.admin_site)
            if page and not page.has_change_permission(request):
                return HttpResponseForbidden(ugettext("You have no permission to change this page"))
        else:
            # history view with reversion
            from reversion.models import Version
            pre_edit = request.path.split("/edit-plugin/")[0]
            version_id = pre_edit.split("/")[-1]
            version = get_object_or_404(Version, pk=version_id)
            rev_objs = []
            for related_version in version.revision.version_set.all():
                try:
                    rev = related_version.object_version
                except models.FieldDoesNotExist:
                    continue
                else:
                    rev_objs.append(rev.object)
            # TODO: check permissions

            for obj in rev_objs:
                if obj.__class__ == CMSPlugin and obj.pk == plugin_id:
                    cms_plugin = obj
                    break
            inst, plugin_admin = cms_plugin.get_plugin_instance(self.admin_site)
            instance = None
            if cms_plugin.get_plugin_class().model == CMSPlugin:
                instance = cms_plugin
            else:
                for obj in rev_objs:
                    if hasattr(obj, "cmsplugin_ptr_id") and int(obj.cmsplugin_ptr_id) == int(cms_plugin.pk):
                        instance = obj
                        break
            if not instance:
                raise Http404("This plugin is not saved in a revision")

        if not has_plugin_permission(request.user, cms_plugin.plugin_type, "change"):
            return HttpResponseForbidden(ugettext("You have no permission to edit a plugin"))

        plugin_admin.cms_plugin_instance = cms_plugin
        try:
            plugin_admin.placeholder = cms_plugin.placeholder # TODO: what for reversion..? should it be inst ...?
        except Placeholder.DoesNotExist:
            pass
        if request.method == "POST":
            # set the continue flag, otherwise will plugin_admin make redirect to list
            # view, which actually doesn't exists
            request.POST['_continue'] = True

        if 'reversion' in settings.INSTALLED_APPS and ('history' in request.path or 'recover' in request.path):
            # in case of looking to history just render the plugin content
            context = RequestContext(request)
            return render_to_response(plugin_admin.render_template, plugin_admin.render(context, instance, plugin_admin.placeholder))

        if request.POST.get("_cancel", False):
            # cancel button was clicked
            context = {
                'CMS_MEDIA_URL': settings.CMS_MEDIA_URL,
                'plugin': cms_plugin,
                'is_popup': True,
                'name': unicode(cms_plugin),
                "type": cms_plugin.get_plugin_name(),
                'plugin_id': plugin_id,
                'icon': force_escape(escapejs(cms_plugin.get_instance_icon_src())),
                'alt': force_escape(escapejs(cms_plugin.get_instance_icon_alt())),
                'cancel': True,
            }
            instance = cms_plugin.get_plugin_instance()[0]
            if not instance:
                # cancelled before any content was added to plugin
                cms_plugin.delete()
                context.update({
                    "deleted":True,
                })
            return render_to_response('admin/cms/page/plugin_forms_ok.html', context, RequestContext(request))

        if not instance:
            # instance doesn't exist, call add view
            response = plugin_admin.add_view(request)

        else:
            # already saved before, call change view
            # we actually have the instance here, but since i won't override
            # change_view method, is better if it will be loaded again, so
            # just pass id to plugin_admin
            response = plugin_admin.change_view(request, str(plugin_id))
        if request.method == "POST" and plugin_admin.object_successfully_changed:
            
            # if reversion is installed, save version of the page plugins
            if 'reversion' in settings.INSTALLED_APPS and page:
                helpers.make_revision_with_plugins(page)    
                reversion.revision.user = request.user
                plugin_name = unicode(plugin_pool.get_plugin(cms_plugin.plugin_type).name)
                reversion.revision.comment = ugettext(u"%(plugin_name)s plugin edited at position %(position)s in %(placeholder)s") % {
                    'plugin_name': plugin_name,
                    'position': cms_plugin.position,
                    'placeholder': cms_plugin.placeholder.slot
                }
            # read the saved object from plugin_admin - ugly but works
            saved_object = plugin_admin.saved_object

            context = {
                'CMS_MEDIA_URL': settings.CMS_MEDIA_URL,
                'plugin': saved_object,
                'is_popup': True,
                'name': unicode(saved_object),
                "type": saved_object.get_plugin_name(),
                'plugin_id': plugin_id,
                'icon': force_escape(saved_object.get_instance_icon_src()),
                'alt': force_escape(saved_object.get_instance_icon_alt()),
            }
            return render_to_response('admin/cms/page/plugin_forms_ok.html', context, RequestContext(request))

        return response

    @create_on_success
    def move_plugin(self, request):
        if request.method != "POST":
            return HttpResponse(str("error"))
        if 'history' in request.path:
            return HttpResponse(str("error"))
        pos = 0
        page = None
        success = False
        if 'plugin_id' in request.POST:
            plugin = CMSPlugin.objects.get(pk=int(request.POST['plugin_id']))
            if not has_plugin_permission(request.user, plugin.plugin_type, "change"):
                return HttpResponseForbidden()

            page = plugins.get_page_from_plugin_or_404(plugin)
            if not page.has_change_permission(request):
                return HttpResponseForbidden(ugettext("You have no permission to change this page"))

            placeholder_slot = request.POST['placeholder']
            placeholders = plugins.get_placeholders(page.get_template())
            if not placeholder_slot in placeholders:
                return HttpResponse(str("error"))
            placeholder = page.placeholders.get(slot=placeholder_slot)
            plugin.placeholder = placeholder
            # plugin positions are 0 based, so just using count here should give us 'last_position + 1'
            position = CMSPlugin.objects.filter(placeholder=placeholder).count()
            plugin.position = position
            # update the placeholder on all descendant plugins as well
            for child in plugin.get_descendants():
                child.placeholder = placeholder
                child.save()
            plugin.save()
            success = True
        if 'ids' in request.POST:
            for plugin_id in request.POST['ids'].split("_"):
                plugin = CMSPlugin.objects.get(pk=plugin_id)
                if not has_plugin_permission(request.user, plugin.plugin_type, "change"):
                    return HttpResponseForbidden(ugettext("You have no permission to move a plugin"))
                page = placeholder_utils.get_page_from_placeholder_if_exists(plugin.placeholder)
                if not page: # use placeholderadmin instead!
                    raise Http404
                if not page.has_change_permission(request):
                    return HttpResponseForbidden(ugettext("You have no permission to change this page"))

                if plugin.position != pos:
                    plugin.position = pos
                    plugin.save()
                pos += 1
            success = True
        if not success:
            return HttpResponse(str("error"))

        if page and 'reversion' in settings.INSTALLED_APPS:
            helpers.make_revision_with_plugins(page)
            reversion.revision.user = request.user
            reversion.revision.comment = ugettext(u"Plugins where moved")

        return HttpResponse(str("ok"))

    @create_on_success
    def remove_plugin(self, request):
        if request.method != "POST":
            raise Http404
        if 'history' in request.path:
            raise Http404
        plugin_id = request.POST['plugin_id']
        plugin = get_object_or_404(CMSPlugin, pk=plugin_id)

        if not has_plugin_permission(request.user, plugin.plugin_type, "delete"):
            return HttpResponseForbidden(ugettext("You have no permission to remove a plugin"))

        placeholder = plugin.placeholder
        page = placeholder_utils.get_page_from_placeholder_if_exists(placeholder)

        if page and not page.has_change_permission(request):
            raise Http404

        if page and settings.CMS_MODERATOR and page.is_under_moderation():
            # delete the draft version of the plugin
            plugin.delete()
            # set the page to require approval and save
            page.moderator_state = Page.MODERATOR_NEED_APPROVEMENT
            page.save()
        else:
            plugin.delete_with_public()

        plugin_name = unicode(plugin_pool.get_plugin(plugin.plugin_type).name)
        comment = ugettext(u"%(plugin_name)s plugin at position %(position)s in %(placeholder)s was deleted.") % {
            'plugin_name': plugin_name,
            'position': plugin.position,
            'placeholder': plugin.placeholder,
        }
        if page and 'reversion' in settings.INSTALLED_APPS:
            helpers.make_revision_with_plugins(page)
            reversion.revision.user = request.user
            reversion.revision.comment = comment

        return HttpResponse("%s,%s" % (plugin_id, comment))

    def change_moderation(self, request, page_id):
        """Called when user clicks on a moderation checkbox in tree vies, so if he
        wants to add/remove/change moderation required by him. Moderate is sum of
        mask values.
        """
        from cms.models.moderatormodels import MASK_PAGE, MASK_CHILDREN, MASK_DESCENDANTS
        if request.method != 'POST':
            return HttpResponseNotAllowed(['POST'])
        page = get_object_or_404(Page, id=page_id)
        moderate = request.POST.get('moderate', None)
        if moderate is not None and page.has_moderate_permission(request):
            try:
                moderate = int(moderate)
            except:
                moderate = 0

            if moderate == 0:
                # kill record with moderation which equals zero
                try:
                    page.pagemoderator_set.get(user=request.user).delete()
                except ObjectDoesNotExist:
                    pass
                return admin_utils.render_admin_menu_item(request, page)
            elif moderate <= MASK_PAGE + MASK_CHILDREN + MASK_DESCENDANTS:
                page_moderator, created = page.pagemoderator_set.get_or_create(user=request.user)
                # split value to attributes
                page_moderator.set_decimal(moderate)
                page_moderator.save()
                return admin_utils.render_admin_menu_item(request, page)
        raise Http404
    
    def lookup_allowed(self, key, *args, **kwargs):
        if key == 'site__exact':
            return True
        return super(PageAdmin, self).lookup_allowed(key, *args, **kwargs)

contribute_fieldsets(PageAdmin)
contribute_list_filter(PageAdmin)

admin.site.register(Page, PageAdmin)<|MERGE_RESOLUTION|>--- conflicted
+++ resolved
@@ -671,16 +671,13 @@
             languages = settings.CMS_SITE_LANGUAGES[site_id]
         else:
             languages = [x[0] for x in settings.CMS_LANGUAGES]
-<<<<<<< HEAD
-        
+
         # parse the cookie that saves which page trees have
         # been opened already and extracts the page ID
         open_menu_trees = []
         if request.COOKIES.get("djangocms_nodes_open", False):
             open_menu_trees = [int(c.split("page_")[1]) for c in \
                     request.COOKIES["djangocms_nodes_open"].split("%2C")]
-=======
->>>>>>> 5754333b
 
         context = {
             'title': cl.title,
