--- conflicted
+++ resolved
@@ -4,12 +4,6 @@
 import json
 import sys
 
-<<<<<<< HEAD
-=======
-from django.utils.formats import localize
-
-from cms.utils.compat import DJANGO_1_7
->>>>>>> 04af778b
 
 import django
 from django.contrib.admin.helpers import AdminForm
@@ -18,26 +12,12 @@
 from django.contrib import admin, messages
 from django.contrib.admin.models import LogEntry, CHANGE
 from django.contrib.admin.options import IncorrectLookupParameters
-<<<<<<< HEAD
 from django.contrib.admin.utils import get_deleted_objects, quote
 from django.contrib.contenttypes.models import ContentType
 from django.contrib.sites.models import Site
 from django.contrib.sites.shortcuts import get_current_site
-from django.core.exceptions import PermissionDenied, ObjectDoesNotExist, ValidationError
-=======
-try:
-    from django.contrib.admin.utils import get_deleted_objects, quote
-except ImportError:
-    from django.contrib.admin.util import get_deleted_objects, quote
-from django.contrib.contenttypes.models import ContentType
-from django.contrib.sites.models import Site
-try:
-    from django.contrib.sites.shortcuts import get_current_site
-except ImportError:
-    from django.contrib.sites.models import get_current_site
 from django.core.exceptions import (MultipleObjectsReturned, ObjectDoesNotExist,
                                     PermissionDenied, ValidationError)
->>>>>>> 04af778b
 from django.db import router, transaction
 from django.db.models import Q
 from django.http import HttpResponseRedirect, HttpResponse, Http404, HttpResponseBadRequest, HttpResponseForbidden
@@ -871,7 +851,6 @@
                 page = object
             helpers.make_revision_with_plugins(page, request.user, message)
         super(PageAdmin, self).log_change(request, object, message)
-<<<<<<< HEAD
 
     # This is just for Django 1.6 / reversion 1.8 compatibility
     # The handling of recover / revision in 3.3 can be simplified
@@ -895,31 +874,6 @@
             pass
         return response
 
-=======
-
-    # This is just for Django 1.6 / reversion 1.8 compatibility
-    # The handling of recover / revision in 3.3 can be simplified
-    # by using the new reversion semantic and django changeform_view
-    def revisionform_view(self, request, version, template_name, extra_context=None):
-        try:
-            with transaction.atomic():
-                # Revert the revision.
-                version.revision.revert(delete=True)
-                # Run the normal change_view view.
-                with self._create_revision(request):
-                    response = self.change_view(request, version.object_id, request.path, extra_context)
-                    # Decide on whether the keep the changes.
-                    if request.method == "POST" and response.status_code == 302:
-                        self.revision_context_manager.set_comment(_("Reverted to previous version, saved on %(datetime)s") % {"datetime": localize(version.revision.date_created)})
-                    else:
-                        response.template_name = template_name
-                        response.render()
-                        raise RollBackRevisionView
-        except RollBackRevisionView:
-            pass
-        return response
-
->>>>>>> 04af778b
     def render_revision_form(self, request, obj, version, context, revert=False, recover=False):
         # reset parent to null if parent is not found
         obj, version = self._reset_parent_during_reversion(obj, version, revert, recover)
@@ -1006,11 +960,6 @@
 
         """
         target = request.POST.get('target', None)
-<<<<<<< HEAD
-        position = request.POST.get('position', None)
-        if target is None or position is None:
-            return HttpResponseRedirect(admin_reverse('cms_page_change', args=(page_id,)))
-=======
         position = request.POST.get('position', 0)
         site_id = request.POST.get('site', None)
 
@@ -1018,7 +967,6 @@
             position = int(position)
         except (TypeError, ValueError):
             position = 0
->>>>>>> 04af778b
 
         try:
             page = self.model.objects.get(pk=page_id)
@@ -1212,21 +1160,6 @@
             else:
                 # But, just in case...
                 try:
-<<<<<<< HEAD
-                    permissions = request.GET.get('copy_permissions', False)
-                    if not permissions:
-                        permissions = request.POST.get('copy_permissions', False)
-                    kwargs = {
-                        'copy_permissions': permissions,
-                    }
-                    page.copy_page(target, site, position, **kwargs)
-                    return jsonify_request(HttpResponse("ok"))
-                except ValidationError:
-                    exc = sys.exc_info()[1]
-                    return jsonify_request(HttpResponseBadRequest(exc.messages))
-        context.update(extra_context or {})
-        return HttpResponseRedirect(admin_reverse('cms_page_changelist'))
-=======
                     tb_target = tb_target.get_children().filter(
                         publisher_is_draft=True, site=site)[position]
                     tb_position = "left"
@@ -1241,7 +1174,6 @@
         except ValidationError:
             exc = sys.exc_info()[1]
             return jsonify_request(HttpResponseBadRequest(exc.messages))
->>>>>>> 04af778b
 
     @require_POST
     @transaction.atomic
@@ -1538,11 +1470,6 @@
         Permission checks is done in admin_utils.get_admin_menu_item_context
         which is called by admin_utils.render_admin_menu_item.
         """
-<<<<<<< HEAD
-        page = get_object_or_404(self.model, pk=page_id)
-        return admin_utils.render_admin_menu_item(request, page,
-                                                  template="admin/cms/page/tree/lazy_menu.html", language=language)
-=======
         page_id = request.GET.get('pageId', None)
         site_id = request.GET.get('site', None)
         language = request.GET.get('language', None)
@@ -1576,7 +1503,6 @@
                open_nodes=open_nodes,
            )
         return HttpResponse(response)
->>>>>>> 04af778b
 
     def add_page_type(self, request):
         site = Site.objects.get_current()
