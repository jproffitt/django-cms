--- conflicted
+++ resolved
@@ -3,30 +3,13 @@
 
 from django.apps import apps
 from django.conf import settings
-<<<<<<< HEAD
-try:
-    import importlib
-except ImportError:
-    # Python < 2.7
-    from django.utils import importlib
-from django.db import models
-=======
->>>>>>> 07c7572a
 
 
 # overide with custom classes if they exist
 if settings.AUTH_USER_MODEL != 'auth.User':  # pragma: no cover
     # UserAdmin class
     user_app_name = settings.AUTH_USER_MODEL.split('.')[0]
-<<<<<<< HEAD
-    try:
-        from django.apps import apps
-        app = apps.get_app_config(user_app_name).models_module
-    except ImportError:
-        app = models.get_app(user_app_name)
-=======
     app = apps.get_app_config(user_app_name).models_module
->>>>>>> 07c7572a
 
     try:
         custom_admin = importlib.import_module(app.__name__[:-6] + "admin")
