# -*- coding: utf-8 -*-
import json
import sys
import warnings

from django.utils.six import string_types

from cms.utils.compat import DJANGO_1_6, DJANGO_1_8

from django.conf import settings
from django.contrib.auth import get_user_model
from django.contrib.auth.models import AnonymousUser, Permission
from django.contrib.sites.models import Site
from django.core.cache import cache
from django.core.exceptions import ObjectDoesNotExist
<<<<<<< HEAD
from django.core.urlresolvers import reverse
from django.template import engines
from django.template.context import Context
=======
from django.core.urlresolvers import reverse, clear_url_caches
from django.template.context import Context, RequestContext
>>>>>>> 04af778b
from django.test import testcases
from django.test.client import RequestFactory
from django.utils.timezone import now
from django.utils.translation import activate
from django.utils.six.moves.urllib.parse import unquote, urljoin
from menus.menu_pool import menu_pool

from cms.models import Page
from cms.test_utils.util.context_managers import UserLoginContext
from cms.utils.compat import DJANGO_1_8
from cms.utils.permissions import set_current_user


URL_CMS_PAGE = "/en/admin/cms/page/"
URL_CMS_PAGE_ADD = urljoin(URL_CMS_PAGE, "add/")
URL_CMS_PAGE_CHANGE_BASE = urljoin(URL_CMS_PAGE, "%d/")
if DJANGO_1_8:
    URL_CMS_PAGE_CHANGE = URL_CMS_PAGE_CHANGE_BASE
else:
    URL_CMS_PAGE_CHANGE = urljoin(URL_CMS_PAGE_CHANGE_BASE, "change/")
URL_CMS_PAGE_ADVANCED_CHANGE = urljoin(URL_CMS_PAGE, "%d/advanced-settings/")
URL_CMS_PAGE_PERMISSION_CHANGE = urljoin(URL_CMS_PAGE, "%d/permission-settings/")
URL_CMS_PAGE_PERMISSIONS = urljoin(URL_CMS_PAGE, "%d/permissions/")
URL_CMS_PAGE_PUBLISHED = urljoin(URL_CMS_PAGE, "published-pages/")
URL_CMS_PAGE_MOVE = urljoin(URL_CMS_PAGE, "%d/move-page/")
URL_CMS_PAGE_CHANGE_LANGUAGE = URL_CMS_PAGE_CHANGE + "?language=%s"
URL_CMS_PAGE_CHANGE_TEMPLATE = urljoin(URL_CMS_PAGE_CHANGE, "change_template/")
URL_CMS_PAGE_PUBLISH = urljoin(URL_CMS_PAGE_CHANGE_BASE, "%s/publish/")
URL_CMS_PAGE_DELETE = urljoin(URL_CMS_PAGE_CHANGE_BASE, "delete/")
URL_CMS_PLUGIN_ADD = urljoin(URL_CMS_PAGE, "add-plugin/")
URL_CMS_PLUGIN_EDIT = urljoin(URL_CMS_PAGE, "edit-plugin/")
URL_CMS_PLUGIN_MOVE = urljoin(URL_CMS_PAGE, "move-plugin/")
URL_CMS_PLUGIN_PAGE_MOVE = urljoin(URL_CMS_PAGE_CHANGE_BASE, "move-plugin/")
URL_CMS_PLUGIN_PAGE_ADD = urljoin(URL_CMS_PAGE_CHANGE_BASE, "add-plugin/")
URL_CMS_PLUGIN_REMOVE = urljoin(URL_CMS_PAGE, "delete-plugin/")
URL_CMS_PLUGIN_DELETE = urljoin(URL_CMS_PAGE, "delete-plugin/%s/")
URL_CMS_PLUGINS_COPY = urljoin(URL_CMS_PAGE, "copy-plugins/")
URL_CMS_TRANSLATION_DELETE = urljoin(URL_CMS_PAGE_CHANGE_BASE, "delete-translation/")
URL_CMS_USERSETTINGS = "/en/admin/cms/usersettings/"

URL_CMS_PAGE_HISTORY = urljoin(URL_CMS_PAGE_CHANGE_BASE, "history/%d/")
URL_CMS_PLUGIN_HISTORY_EDIT = urljoin(URL_CMS_PAGE_HISTORY, "edit-plugin/")


class _Warning(object):
    def __init__(self, message, category, filename, lineno):
        self.message = message
        self.category = category
        self.filename = filename
        self.lineno = lineno


def _collectWarnings(observeWarning, f, *args, **kwargs):
    def showWarning(message, category, filename, lineno, file=None, line=None):
        assert isinstance(message, Warning)
        observeWarning(_Warning(
            message.args[0], category, filename, lineno))

    # Disable the per-module cache for every module otherwise if the warning
    # which the caller is expecting us to collect was already emitted it won't
    # be re-emitted by the call to f which happens below.
    for v in sys.modules.values():
        if v is not None:
            try:
                v.__warningregistry__ = None
            except:
                # Don't specify a particular exception type to handle in case
                # some wacky object raises some wacky exception in response to
                # the setattr attempt.
                pass

    origFilters = warnings.filters[:]
    origShow = warnings.showwarning
    warnings.simplefilter('always')
    try:
        warnings.showwarning = showWarning
        result = f(*args, **kwargs)
    finally:
        warnings.filters[:] = origFilters
        warnings.showwarning = origShow
    return result


class BaseCMSTestCase(object):
    counter = 1

    def _fixture_setup(self):
        super(BaseCMSTestCase, self)._fixture_setup()
        self.create_fixtures()
        activate("en")

    def create_fixtures(self):
        pass

    def _post_teardown(self):
        menu_pool.clear()
        cache.clear()
        super(BaseCMSTestCase, self)._post_teardown()
        set_current_user(None)

    def login_user_context(self, user):
        return UserLoginContext(self, user)

    def _create_user(self, username, is_staff=False, is_superuser=False,
                     is_active=True, add_default_permissions=False, permissions=None):
        """
        Use this method to create users.

        Default permissions on page and text plugin are added if creating a
        non-superuser and `add_default_permissions` is set.

        Set `permissions` parameter to an iterable of permission codes to add
        custom permissios.
        """
        User = get_user_model()

        fields = dict(email=username + '@django-cms.org', last_login=now(),
                      is_staff=is_staff, is_active=is_active, is_superuser=is_superuser
        )

        # Check for special case where email is used as username
        if (get_user_model().USERNAME_FIELD != 'email'):
            fields[get_user_model().USERNAME_FIELD] = username

        user = User(**fields)

        user.set_password(getattr(user, get_user_model().USERNAME_FIELD))
        user.save()
        if is_staff and not is_superuser and add_default_permissions:
            user.user_permissions.add(Permission.objects.get(codename='add_text'))
            user.user_permissions.add(Permission.objects.get(codename='delete_text'))
            user.user_permissions.add(Permission.objects.get(codename='change_text'))
            user.user_permissions.add(Permission.objects.get(codename='publish_page'))

            user.user_permissions.add(Permission.objects.get(codename='add_page'))
            user.user_permissions.add(Permission.objects.get(codename='change_page'))
            user.user_permissions.add(Permission.objects.get(codename='delete_page'))
        if is_staff and not is_superuser and permissions:
            for permission in permissions:
                user.user_permissions.add(Permission.objects.get(codename=permission))
        return user

    def get_superuser(self):
        try:
            query = dict()

            if get_user_model().USERNAME_FIELD != "email":
                query[get_user_model().USERNAME_FIELD] = "admin"
            else:
                query[get_user_model().USERNAME_FIELD] = "admin@django-cms.org"

            admin = get_user_model().objects.get(**query)
        except get_user_model().DoesNotExist:
            admin = self._create_user("admin", is_staff=True, is_superuser=True)
        return admin

    def get_staff_user_with_no_permissions(self):
        """
        Used in security tests
        """
        staff = self._create_user("staff", is_staff=True, is_superuser=False)
        return staff

    def get_staff_user_with_std_permissions(self):
        """
        This is a non superuser staff
        """
        staff = self._create_user("staff", is_staff=True, is_superuser=False,
                                  add_default_permissions=True)
        return staff

    def get_standard_user(self):
        """
        Used in security tests
        """
        standard = self._create_user("standard", is_staff=False, is_superuser=False)
        return standard

    def get_new_page_data(self, parent_id=''):
        page_data = {
            'title': 'test page %d' % self.counter,
            'slug': 'test-page-%d' % self.counter,
            'language': settings.LANGUAGES[0][0],
            'template': 'nav_playground.html',
            'parent': parent_id,
            'site': 1,
            'pagepermission_set-TOTAL_FORMS': 0,
            'pagepermission_set-INITIAL_FORMS': 0,
            'pagepermission_set-MAX_NUM_FORMS': 0,
            'pagepermission_set-2-TOTAL_FORMS': 0,
            'pagepermission_set-2-INITIAL_FORMS': 0,
            'pagepermission_set-2-MAX_NUM_FORMS': 0
        }
        # required only if user haves can_change_permission
        self.counter += 1
        return page_data

    def get_new_page_data_dbfields(self, parent=None, site=None,
                                   language=None,
                                   template='nav_playground.html', ):
        page_data = {
            'title': 'test page %d' % self.counter,
            'slug': 'test-page-%d' % self.counter,
            'language': settings.LANGUAGES[0][0] if not language else language,
            'template': template,
            'parent': parent if parent else None,
            'site': site if site else Site.objects.get_current(),
        }
        self.counter = self.counter + 1
        return page_data

    def get_pagedata_from_dbfields(self, page_data):
        """Converts data created by get_new_page_data_dbfields to data
        created from get_new_page_data so you can switch between test cases
        in api.create_page and client.post"""
        page_data['site'] = page_data['site'].id
        page_data['parent'] = page_data['parent'].id if page_data['parent'] else ''
        # required only if user haves can_change_permission
        page_data['pagepermission_set-TOTAL_FORMS'] = 0
        page_data['pagepermission_set-INITIAL_FORMS'] = 0
        page_data['pagepermission_set-MAX_NUM_FORMS'] = 0
        page_data['pagepermission_set-2-TOTAL_FORMS'] = 0
        page_data['pagepermission_set-2-INITIAL_FORMS'] = 0
        page_data['pagepermission_set-2-MAX_NUM_FORMS'] = 0
        return page_data

    def print_page_structure(self, qs):
        """Just a helper to see the page struct.
        """
        for page in qs.order_by('path'):
            ident = "  " * page.level
            print(u"%s%s (%s), path: %s, depth: %s, numchild: %s" % (ident, page,
            page.pk, page.path, page.depth, page.numchild))

    def print_node_structure(self, nodes, *extra):
        def _rec(nodes, level=0):
            ident = level * '  '
            for node in nodes:
                raw_attrs = [(bit, getattr(node, bit, node.attr.get(bit, "unknown"))) for bit in extra]
                attrs = ', '.join(['%s: %r' % data for data in raw_attrs])
                print(u"%s%s: %s" % (ident, node.title, attrs))
                _rec(node.children, level + 1)

        _rec(nodes)

    def assertObjectExist(self, qs, **filter):
        try:
            return qs.get(**filter)
        except ObjectDoesNotExist:
            pass
        raise self.failureException("ObjectDoesNotExist raised for filter %s" % filter)

    def assertObjectDoesNotExist(self, qs, **filter):
        try:
            qs.get(**filter)
        except ObjectDoesNotExist:
            return
        raise self.failureException("ObjectDoesNotExist not raised for filter %s" % filter)

    def copy_page(self, page, target_page, position=0):
        from cms.utils.page import get_available_slug

        data = {
            'position': position,
            'target': target_page.pk,
            'site': 1,
            'copy_permissions': 'on',
            'copy_moderation': 'on',
        }

        response = self.client.post(URL_CMS_PAGE + "%d/copy-page/" % page.pk, data)
        self.assertEqual(response.status_code, 200)
        title = page.title_set.all()[0]
        copied_slug = get_available_slug(title)
        parent = target_page
        copied_page = self.assertObjectExist(Page.objects, title_set__slug=copied_slug, parent=parent)
        # Altered to reflect the new django-js jsonified response messages
        expected = {"id": copied_page.pk}
        self.assertEqual(json.loads(response.content.decode('utf8')), expected)
        return copied_page

    def move_page(self, page, target_page, position="first-child"):
        page.move_page(target_page, position)
        return self.reload_page(page)

    def reload_page(self, page):
        """
        Returns a fresh instance of the page from the database
        """
        return self.reload(page)

    def reload(self, obj):
        return obj.__class__.objects.get(pk=obj.pk)

    def get_pages_root(self):
        return unquote(reverse("pages-root"))

    def get_context(self, path=None, page=None):
        if not path:
            path = self.get_pages_root()
        context = {}
        request = self.get_request(path, page=page)
        context['request'] = request
        return Context(context)

    def get_request(self, path=None, language=None, post_data=None, enforce_csrf_checks=False, page=None):
        factory = RequestFactory()

        if not path:
            path = self.get_pages_root()

        if not language:
            if settings.USE_I18N:
                language = settings.LANGUAGES[0][0]
            else:
                language = settings.LANGUAGE_CODE

        if post_data:
            request = factory.post(path, post_data)
        else:
            request = factory.get(path)
        request.session = self.client.session
        request.user = getattr(self, 'user', AnonymousUser())
        request.LANGUAGE_CODE = language
        request._dont_enforce_csrf_checks = not enforce_csrf_checks
        if page:
            request.current_page = page
        else:
            request.current_page = None

        class MockStorage(object):

            def __len__(self):
                return 0

            def __iter__(self):
                return iter([])

            def add(self, level, message, extra_tags=''):
                pass

            def update(self, response):
                pass

        request._messages = MockStorage()
        return request

    def check_published_page_attributes(self, page):
        public_page = page.publisher_public

        if page.parent:
            self.assertEqual(page.parent_id, public_page.parent.publisher_draft.id)

        self.assertEqual(page.depth, public_page.depth)

        draft_siblings = list(Page.objects.filter(parent_id=page.parent_id, publisher_is_draft=True).order_by('path'))
        public_siblings = list(Page.objects.filter(parent_id=public_page.parent_id, publisher_is_draft=False).order_by('path'))
        skip = 0
        for i, sibling in enumerate(draft_siblings):
            if not sibling.publisher_public_id:
                skip += 1
                continue
            self.assertEqual(sibling.id,
                             public_siblings[i - skip].publisher_draft.id)

    def failUnlessWarns(self, category, message, f, *args, **kwargs):
        warningsShown = []
        result = _collectWarnings(warningsShown.append, f, *args, **kwargs)

        if not warningsShown:
            self.fail("No warnings emitted")
        first = warningsShown[0]
        for other in warningsShown[1:]:
            if ((other.message, other.category)
                != (first.message, first.category)):
                self.fail("Can't handle different warnings")
        self.assertEqual(first.message, message)
        self.assertTrue(first.category is category)

        return result

    assertWarns = failUnlessWarns

    def render_template_obj(self, template, context, request):
<<<<<<< HEAD
        template_obj = engines['django'].from_string(template)
        return template_obj.render(context, request)
=======
        try:
            from django.template import engines
            if isinstance(template, string_types):
                template = engines['django'].from_string(template)
            return template.render(context, request)
        except ImportError:  # DJANGO_1_7
            from django.template import Template
            if isinstance(template, string_types):
                template = Template(template)
            return template.render(RequestContext(request, context))
>>>>>>> 04af778b

    def apphook_clear(self):
        from cms.apphook_pool import apphook_pool
        for name, label in list(apphook_pool.get_apphooks()):
            if apphook_pool.apps[name].__class__.__module__ in sys.modules:
                del sys.modules[apphook_pool.apps[name].__class__.__module__]
        apphook_pool.clear()


class CMSTestCase(BaseCMSTestCase, testcases.TestCase):
    pass


class TransactionCMSTestCase(BaseCMSTestCase, testcases.TransactionTestCase):
    pass

if DJANGO_1_6:
    class ClearURLs(object):
        @classmethod
        def setUpClass(cls):
            clear_url_caches()
            super(ClearURLs, cls).setUpClass()

        @classmethod
        def tearDownClass(cls):
            super(ClearURLs, cls).tearDownClass()
            clear_url_caches()
else:
    class ClearURLs(object):
        pass<|MERGE_RESOLUTION|>--- conflicted
+++ resolved
@@ -2,10 +2,6 @@
 import json
 import sys
 import warnings
-
-from django.utils.six import string_types
-
-from cms.utils.compat import DJANGO_1_6, DJANGO_1_8
 
 from django.conf import settings
 from django.contrib.auth import get_user_model
@@ -13,16 +9,12 @@
 from django.contrib.sites.models import Site
 from django.core.cache import cache
 from django.core.exceptions import ObjectDoesNotExist
-<<<<<<< HEAD
 from django.core.urlresolvers import reverse
 from django.template import engines
 from django.template.context import Context
-=======
-from django.core.urlresolvers import reverse, clear_url_caches
-from django.template.context import Context, RequestContext
->>>>>>> 04af778b
 from django.test import testcases
 from django.test.client import RequestFactory
+from django.utils.six import string_types
 from django.utils.timezone import now
 from django.utils.translation import activate
 from django.utils.six.moves.urllib.parse import unquote, urljoin
@@ -405,21 +397,8 @@
     assertWarns = failUnlessWarns
 
     def render_template_obj(self, template, context, request):
-<<<<<<< HEAD
         template_obj = engines['django'].from_string(template)
         return template_obj.render(context, request)
-=======
-        try:
-            from django.template import engines
-            if isinstance(template, string_types):
-                template = engines['django'].from_string(template)
-            return template.render(context, request)
-        except ImportError:  # DJANGO_1_7
-            from django.template import Template
-            if isinstance(template, string_types):
-                template = Template(template)
-            return template.render(RequestContext(request, context))
->>>>>>> 04af778b
 
     def apphook_clear(self):
         from cms.apphook_pool import apphook_pool
@@ -434,19 +413,4 @@
 
 
 class TransactionCMSTestCase(BaseCMSTestCase, testcases.TransactionTestCase):
-    pass
-
-if DJANGO_1_6:
-    class ClearURLs(object):
-        @classmethod
-        def setUpClass(cls):
-            clear_url_caches()
-            super(ClearURLs, cls).setUpClass()
-
-        @classmethod
-        def tearDownClass(cls):
-            super(ClearURLs, cls).tearDownClass()
-            clear_url_caches()
-else:
-    class ClearURLs(object):
-        pass+    pass