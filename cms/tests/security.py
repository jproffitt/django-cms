--- conflicted
+++ resolved
@@ -1,12 +1,7 @@
 from __future__ import with_statement
 
 from django.conf import settings
-<<<<<<< HEAD
 from django.http import QueryDict
-from djangocms_text_ckeditor.models import Text
-=======
-from django.contrib.auth import get_user_model
->>>>>>> dfd25710
 
 from cms.api import create_page, add_plugin
 from cms.models.pluginmodel import CMSPlugin
@@ -15,13 +10,10 @@
                                       URL_CMS_PLUGIN_REMOVE)
 from cms.utils.urlutils import admin_reverse
 from cms.utils.compat import DJANGO_1_6
-<<<<<<< HEAD
 from cms.utils.compat.dj import get_user_model
 from cms.utils.compat.urls import urlencode
-=======
 
 from djangocms_text_ckeditor.models import Text
->>>>>>> dfd25710
 
 
 class SecurityTests(CMSTestCase):
