--- conflicted
+++ resolved
@@ -14,12 +14,9 @@
 from django.core.urlresolvers import clear_url_caches
 from django.test.utils import override_settings
 from django.utils import unittest
-<<<<<<< HEAD
 from djangocms_link.models import Link
 from djangocms_style.models import Style
-=======
 from django.utils.importlib import import_module
->>>>>>> d174e180
 from selenium import webdriver
 from selenium.webdriver.common.by import By
 from selenium.webdriver.support.select import Select
@@ -507,7 +504,9 @@
         super(StaticPlaceholderPermissionTests, self).setUp()
 
     def test_static_placeholders_permissions(self):
-<<<<<<< HEAD
+        username = getattr(self.user, get_user_model().USERNAME_FIELD)
+        password = username
+        self._fastlogin(username=username, password=password)
         # login
         url = '%s/?%s' % (
             self.live_server_url,
@@ -515,15 +514,6 @@
         )
         self.driver.get(url)
 
-        self.assertRaises(
-            NoSuchElementException,
-            self.driver.find_element_by_class_name, 'cms_toolbar-item_logout'
-        )
-        username_input = self.driver.find_element_by_id("id_cms-username")
-        username_input.send_keys(self.username)
-        password_input = self.driver.find_element_by_id("id_cms-password")
-        password_input.send_keys(self.username)
-        password_input.submit()
         self.wait_page_loaded()
 
         self.assertTrue(self.driver.find_element_by_class_name(
@@ -556,11 +546,6 @@
         self.assertTrue(
             self.driver.find_element_by_class_name(self.placeholder_name)
         )
-=======
-        username = getattr(self.user, get_user_model().USERNAME_FIELD)
-        password = username
-        self._fastlogin(username=username, password=password)
->>>>>>> d174e180
 
 
 class AddPluginTest(CMSLiveTests):
