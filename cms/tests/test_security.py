<<<<<<< HEAD
from __future__ import with_statement
try:
    from urllib.parse import urlencode
except ImportError:
    from urllib import urlencode
=======
from cms.utils.urlutils import admin_reverse
>>>>>>> 23522562

from django.conf import settings
from django.contrib.auth import get_user_model
from django.http import QueryDict
from djangocms_text_ckeditor.models import Text

from cms.api import create_page, add_plugin
from cms.models.pluginmodel import CMSPlugin
from cms.test_utils.testcases import (CMSTestCase, URL_CMS_PLUGIN_ADD,
                                      URL_CMS_PLUGIN_EDIT,
                                      URL_CMS_PLUGIN_REMOVE)
<<<<<<< HEAD
from cms.utils.urlutils import admin_reverse
from cms.utils.compat import DJANGO_1_6
=======
>>>>>>> 23522562


class SecurityTests(CMSTestCase):
    """
    Test security issues by trying some naive requests to add/alter/delete data.
    """

    def get_data(self):
        page = create_page("page", "nav_playground.html", "en")
        placeholder = page.placeholders.get(slot='body')
        superuser = self.get_superuser()
        staff = self.get_staff_user_with_no_permissions()
        return page, placeholder, superuser, staff

    def test_add(self):
        """
        Test adding a plugin to a *PAGE*.
        """
        page, placeholder, superuser, staff = self.get_data()
        get_data = {
            'plugin_type': "TextPlugin",
            'plugin_language': settings.LANGUAGES[0][0],
            'placeholder_id': page.placeholders.get(slot="body").pk,
        }
        post_data = {}
        self.assertEqual(CMSPlugin.objects.count(), 0)
        # log the user out and post the plugin data to the cms add-plugin URL.
        self.client.logout()
        add_url = URL_CMS_PLUGIN_ADD + '?' + urlencode(get_data)
        response = self.client.post(add_url, post_data)
        # since the user is not logged in, they should be prompted to log in.
<<<<<<< HEAD
        if DJANGO_1_6:
            self.assertEqual(response.status_code, 200)
            self.assertTemplateUsed(response, 'admin/login.html')
        else:
            self.assertEqual(response.status_code, 302)
            querystring = QueryDict('', mutable=True)
            querystring['next'] = add_url
            expected_url = '/{lang}/admin/login/?{next}'.format(
                lang=settings.LANGUAGES[0][0],
                next=querystring.urlencode(safe='/')
            )
            self.assertRedirects(response, expected_url)
=======
        self.assertEqual(response.status_code, 302)
        self.assertRedirects(response, '/en/admin/login/?next=%s' % URL_CMS_PLUGIN_ADD)
>>>>>>> 23522562
        self.assertEqual(CMSPlugin.objects.count(), 0)
        # now log a staff user without permissions in and do the same as above.
        self.client.login(username=getattr(staff, get_user_model().USERNAME_FIELD),
                          password=getattr(staff, get_user_model().USERNAME_FIELD))
        response = self.client.post(add_url, post_data)
        # the user is logged in and the security check fails, so it should 403.
        self.assertEqual(response.status_code, 403)
        self.assertEqual(CMSPlugin.objects.count(), 0)

    def test_edit(self):
        """
        Test editing a *PAGE* plugin
        """
        page, placeholder, superuser, staff = self.get_data()
        # create the plugin using a superuser
        plugin = add_plugin(placeholder, 'TextPlugin', 'en', body='body')
        plugin_data = {
            'plugin_id': plugin.pk,
            'body': 'newbody',
        }
        self.assertEqual(plugin.body, 'body') # check the body is as expected.
        # log the user out, try to edit the plugin
        self.client.logout()
        url = URL_CMS_PLUGIN_EDIT + '%s/' % plugin.pk
        response = self.client.post(url, plugin_data)
        # since the user is not logged in, they should be prompted to log in.
        self.assertEqual(response.status_code, 302)
        self.assertRedirects(response, '/en/admin/login/?next=%s' % url)
        plugin = self.reload(plugin)
        self.assertEqual(plugin.body, 'body')
        # now log a staff user without permissions in and do the same as above.
        self.client.login(username=getattr(staff, get_user_model().USERNAME_FIELD),
                          password=getattr(staff, get_user_model().USERNAME_FIELD))
        response = self.client.post(url, plugin_data)
        # the user is logged in and the security check fails, so it should 403.
        self.assertEqual(response.status_code, 403)
        plugin = self.reload(plugin)
        self.assertEqual(plugin.body, 'body')

    def test_delete(self):
        """
        Test deleting a *PAGE* plugin
        """
        page, placeholder, superuser, staff = self.get_data()
        plugin = add_plugin(placeholder, 'TextPlugin', 'en', body='body')
        plugin_data = {
            'plugin_id': plugin.pk,
        }
        plugin = self.reload(plugin)
        self.assertEqual(plugin.body, 'body')
        # log the user out, try to remove the plugin
        self.client.logout()
        response = self.client.post(URL_CMS_PLUGIN_REMOVE, plugin_data)
        # since the user is not logged in, they should be prompted to log in.
        self.assertEqual(response.status_code, 302)
        self.assertRedirects(response, '/en/admin/login/?next=%s' % URL_CMS_PLUGIN_REMOVE)
        self.assertEqual(CMSPlugin.objects.count(), 1)
        plugin = self.reload(plugin)
        self.assertEqual(plugin.body, 'body')
        # now log a staff user without permissions in and do the same as above.
        self.client.login(username=getattr(staff, get_user_model().USERNAME_FIELD),
                          password=getattr(staff, get_user_model().USERNAME_FIELD))
        response = self.client.post(URL_CMS_PLUGIN_REMOVE + "%s/" % plugin.pk, plugin_data)
        # the user is logged in and the security check fails, so it should 403.
        self.assertEqual(response.status_code, 403)
        self.assertEqual(CMSPlugin.objects.count(), 1)
        plugin = self.reload(plugin)
        self.assertEqual(plugin.body, 'body')

    def test_add_ph(self):
        """
        Test adding a *NON PAGE* plugin
        """
        page, placeholder, superuser, staff = self.get_data()
        post_data = {}
        get_data = {
            'plugin_type': "TextPlugin",
            'plugin_language': settings.LANGUAGES[0][0],
            'placeholder_id': page.placeholders.get(slot="body").pk,
        }
        add_url = (
            admin_reverse('placeholderapp_example1_add_plugin') + '?' +
            urlencode(get_data)
        )
        self.assertEqual(CMSPlugin.objects.count(), 0)
        # log the user out and try to add a plugin using PlaceholderAdmin
        self.client.logout()
        response = self.client.post(add_url, post_data)
        # since the user is not logged in, they should be prompted to log in.
<<<<<<< HEAD
        if DJANGO_1_6:
            self.assertEqual(response.status_code, 200)
            self.assertTemplateUsed(response, 'admin/login.html')
        else:
            self.assertEqual(response.status_code, 302)
            querystring = QueryDict('', mutable=True)
            querystring['next'] = add_url
            expected_url = '/{lang}/admin/login/?{next}'.format(
                lang=settings.LANGUAGES[0][0],
                next=querystring.urlencode(safe='/')
            )
            self.assertRedirects(response, expected_url)
=======
        self.assertEqual(response.status_code, 302)
        self.assertRedirects(response, '/en/admin/login/?next=%s' % url)
>>>>>>> 23522562
        self.assertEqual(CMSPlugin.objects.count(), 0)
        # now log a staff user without permissions in and do the same as above.
        self.client.login(username=getattr(staff, get_user_model().USERNAME_FIELD),
                          password=getattr(staff, get_user_model().USERNAME_FIELD))
        response = self.client.post(add_url, post_data)
        # the user is logged in and the security check fails, so it should 403.
        self.assertEqual(response.status_code, 403)
        self.assertEqual(CMSPlugin.objects.count(), 0)

    def test_edit_ph(self):
        """
        Test editing a *NON PAGE* plugin
        """
        page, placeholder, superuser, staff = self.get_data()
        plugin = add_plugin(placeholder, 'TextPlugin', 'en', body='body')
        url = admin_reverse('placeholderapp_example1_edit_plugin', args=(plugin.pk,))
        plugin_data = {
            'body': 'newbody',
            'language': 'en',
            'plugin_id': plugin.pk,
        }
        plugin = self.reload(plugin)
        self.assertEqual(plugin.body, 'body')
        # log the user out and try to edit a plugin using PlaceholderAdmin
        self.client.logout()
        response = self.client.post(url, plugin_data)
        # since the user is not logged in, they should be prompted to log in.
        self.assertEqual(response.status_code, 302)
        self.assertRedirects(response, '/en/admin/login/?next=%s' % url)
        plugin = self.reload(plugin)
        self.assertEqual(plugin.body, 'body')
        # now log a staff user without permissions in and do the same as above.
        self.client.login(username=getattr(staff, get_user_model().USERNAME_FIELD),
                          password=getattr(staff, get_user_model().USERNAME_FIELD))
        response = self.client.post(url, plugin_data)
        # the user is logged in and the security check fails, so it should 403.
        self.assertEqual(response.status_code, 403)
        plugin = self.reload(plugin)
        self.assertEqual(plugin.body, 'body')

    def test_delete_ph(self):
        page, placeholder, superuser, staff = self.get_data()
        plugin = add_plugin(placeholder, 'TextPlugin', 'en', body='body')
        plugin_data = {
            'plugin_id': plugin.pk,
        }
        plugin = self.reload(plugin)
        self.assertEqual(plugin.body, 'body')
        url = admin_reverse('placeholderapp_example1_delete_plugin', args=[plugin.pk])
        # log the user out and try to remove a plugin using PlaceholderAdmin
        self.client.logout()
        response = self.client.post(url, plugin_data)
        # since the user is not logged in, they should be prompted to log in.
        self.assertEqual(response.status_code, 302)
        self.assertRedirects(response, '/en/admin/login/?next=%s' % url)
        self.assertEqual(CMSPlugin.objects.count(), 1)
        # now log a staff user without permissions in and do the same as above.
        self.client.login(username=getattr(staff, get_user_model().USERNAME_FIELD),
                          password=getattr(staff, get_user_model().USERNAME_FIELD))
        response = self.client.post(url, plugin_data)
        # the user is logged in and the security check fails, so it should 403.
        self.assertEqual(response.status_code, 403)
        self.assertEqual(CMSPlugin.objects.count(), 1)

    def test_text_plugin_xss(self):
        page, placeholder, superuser, staff = self.get_data()
        with self.login_user_context(superuser):
            plugin = add_plugin(placeholder, 'TextPlugin', 'en', body='body')
            # ACTUAL TEST STARTS HERE.
            data = {
                "body": "<div onload='do_evil_stuff();'>divcontent</div><a href='javascript:do_evil_stuff()'>acontent</a>"
            }
            edit_url = '%s%s/' % (URL_CMS_PLUGIN_EDIT, plugin.pk)
            response = self.client.post(edit_url, data)
            self.assertEqual(response.status_code, 200)
            txt = Text.objects.all()[0]
            self.assertEqual(txt.body, '<div>divcontent</div><a>acontent</a>')<|MERGE_RESOLUTION|>--- conflicted
+++ resolved
@@ -1,16 +1,7 @@
-<<<<<<< HEAD
-from __future__ import with_statement
-try:
-    from urllib.parse import urlencode
-except ImportError:
-    from urllib import urlencode
-=======
-from cms.utils.urlutils import admin_reverse
->>>>>>> 23522562
-
 from django.conf import settings
 from django.contrib.auth import get_user_model
 from django.http import QueryDict
+from django.utils.http import urlencode
 from djangocms_text_ckeditor.models import Text
 
 from cms.api import create_page, add_plugin
@@ -18,11 +9,7 @@
 from cms.test_utils.testcases import (CMSTestCase, URL_CMS_PLUGIN_ADD,
                                       URL_CMS_PLUGIN_EDIT,
                                       URL_CMS_PLUGIN_REMOVE)
-<<<<<<< HEAD
 from cms.utils.urlutils import admin_reverse
-from cms.utils.compat import DJANGO_1_6
-=======
->>>>>>> 23522562
 
 
 class SecurityTests(CMSTestCase):
@@ -54,23 +41,14 @@
         add_url = URL_CMS_PLUGIN_ADD + '?' + urlencode(get_data)
         response = self.client.post(add_url, post_data)
         # since the user is not logged in, they should be prompted to log in.
-<<<<<<< HEAD
-        if DJANGO_1_6:
-            self.assertEqual(response.status_code, 200)
-            self.assertTemplateUsed(response, 'admin/login.html')
-        else:
-            self.assertEqual(response.status_code, 302)
-            querystring = QueryDict('', mutable=True)
-            querystring['next'] = add_url
-            expected_url = '/{lang}/admin/login/?{next}'.format(
-                lang=settings.LANGUAGES[0][0],
-                next=querystring.urlencode(safe='/')
-            )
-            self.assertRedirects(response, expected_url)
-=======
-        self.assertEqual(response.status_code, 302)
-        self.assertRedirects(response, '/en/admin/login/?next=%s' % URL_CMS_PLUGIN_ADD)
->>>>>>> 23522562
+        self.assertEqual(response.status_code, 302)
+        querystring = QueryDict('', mutable=True)
+        querystring['next'] = add_url
+        expected_url = '/{lang}/admin/login/?{next}'.format(
+            lang=settings.LANGUAGES[0][0],
+            next=querystring.urlencode(safe='/')
+        )
+        self.assertRedirects(response, expected_url)
         self.assertEqual(CMSPlugin.objects.count(), 0)
         # now log a staff user without permissions in and do the same as above.
         self.client.login(username=getattr(staff, get_user_model().USERNAME_FIELD),
@@ -160,23 +138,14 @@
         self.client.logout()
         response = self.client.post(add_url, post_data)
         # since the user is not logged in, they should be prompted to log in.
-<<<<<<< HEAD
-        if DJANGO_1_6:
-            self.assertEqual(response.status_code, 200)
-            self.assertTemplateUsed(response, 'admin/login.html')
-        else:
-            self.assertEqual(response.status_code, 302)
-            querystring = QueryDict('', mutable=True)
-            querystring['next'] = add_url
-            expected_url = '/{lang}/admin/login/?{next}'.format(
-                lang=settings.LANGUAGES[0][0],
-                next=querystring.urlencode(safe='/')
-            )
-            self.assertRedirects(response, expected_url)
-=======
-        self.assertEqual(response.status_code, 302)
-        self.assertRedirects(response, '/en/admin/login/?next=%s' % url)
->>>>>>> 23522562
+        self.assertEqual(response.status_code, 302)
+        querystring = QueryDict('', mutable=True)
+        querystring['next'] = add_url
+        expected_url = '/{lang}/admin/login/?{next}'.format(
+            lang=settings.LANGUAGES[0][0],
+            next=querystring.urlencode(safe='/')
+        )
+        self.assertRedirects(response, expected_url)
         self.assertEqual(CMSPlugin.objects.count(), 0)
         # now log a staff user without permissions in and do the same as above.
         self.client.login(username=getattr(staff, get_user_model().USERNAME_FIELD),
