# -*- coding: utf-8 -*-
from copy import copy
from datetime import datetime
from itertools import chain
import re
from classytags.values import StringValue
from cms.utils.urlutils import admin_reverse

from django import template
from django.conf import settings
from django.contrib.sites.models import Site
from django.core.mail import mail_managers
from django.core.urlresolvers import reverse
from django.template.defaultfilters import safe
from django.template.loader import render_to_string
from django.utils import six
from django.utils.encoding import smart_text
from django.utils.html import escape
from django.utils.http import urlencode
from django.utils.safestring import mark_safe
from django.utils.translation import ugettext_lazy as _, get_language
from classytags.arguments import Argument, MultiValueArgument, \
    MultiKeywordArgument
from classytags.core import Options, Tag
from classytags.helpers import InclusionTag, AsTag
from classytags.parser import Parser
from sekizai.helpers import Watcher
from sekizai.templatetags.sekizai_tags import SekizaiParser, RenderBlock

from cms import __version__
from cms.exceptions import PlaceholderNotFound
from cms.models import Page, Placeholder as PlaceholderModel, CMSPlugin, StaticPlaceholder
from cms.plugin_pool import plugin_pool
from cms.plugin_rendering import render_placeholder
from cms.utils.plugins import get_plugins, assign_plugins
from cms.utils import get_language_from_request, get_site_id
from cms.utils.conf import get_cms_setting
from cms.utils.i18n import force_language
from cms.utils.moderator import use_draft
from cms.utils.page_resolver import get_page_queryset
from cms.utils.placeholder import validate_placeholder_name, get_toolbar_plugin_struct, restore_sekizai_context


register = template.Library()


def has_permission(page, request):
    return page.has_change_permission(request)


register.filter(has_permission)

CLEAN_KEY_PATTERN = re.compile(r'[^a-zA-Z0-9_-]')


def _clean_key(key):
    return CLEAN_KEY_PATTERN.sub('-', key)


def _get_cache_key(name, page_lookup, lang, site_id):
    if isinstance(page_lookup, Page):
        page_key = str(page_lookup.pk)
    else:
        page_key = str(page_lookup)
    page_key = _clean_key(page_key)
    return get_cms_setting('CACHE_PREFIX') + name + '__page_lookup:' + page_key + '_site:' + str(site_id) + '_lang:' + str(lang)


def _get_page_by_untyped_arg(page_lookup, request, site_id):
    """
    The `page_lookup` argument can be of any of the following types:
    - Integer: interpreted as `pk` of the desired page
    - String: interpreted as `reverse_id` of the desired page
    - `dict`: a dictionary containing keyword arguments to find the desired page
    (for instance: `{'pk': 1}`)
    - `Page`: you can also pass a Page object directly, in which case there will be no database lookup.
    - `None`: the current page will be used
    """
    if page_lookup is None:
        return request.current_page
    if isinstance(page_lookup, Page):
        if request.current_page and request.current_page.pk == page_lookup.pk:
            return request.current_page
        return page_lookup
    if isinstance(page_lookup, six.string_types):
        page_lookup = {'reverse_id': page_lookup}
    elif isinstance(page_lookup, six.integer_types):
        page_lookup = {'pk': page_lookup}
    elif not isinstance(page_lookup, dict):
        raise TypeError('The page_lookup argument can be either a Dictionary, Integer, Page, or String.')
    page_lookup.update({'site': site_id})
    try:
        if 'pk' in page_lookup:
            page = Page.objects.all().get(**page_lookup)
            if request and use_draft(request):
                if page.publisher_is_draft:
                    return page
                else:
                    return page.publisher_draft
            else:
                if page.publisher_is_draft:
                    return page.publisher_public
                else:
                    return page
        else:
            return get_page_queryset(request).get(**page_lookup)
    except Page.DoesNotExist:
        site = Site.objects.get_current()
        subject = _('Page not found on %(domain)s') % {'domain': site.domain}
        body = _("A template tag couldn't find the page with lookup arguments `%(page_lookup)s\n`. "
                 "The URL of the request was: http://%(host)s%(path)s") \
               % {'page_lookup': repr(page_lookup), 'host': site.domain, 'path': request.path}
        if settings.DEBUG:
            raise Page.DoesNotExist(body)
        else:
            if settings.SEND_BROKEN_LINK_EMAILS:
                mail_managers(subject, body, fail_silently=True)
            return None

class PageUrl(AsTag):
    name = 'page_url'

    options = Options(
        Argument('page_lookup'),
        Argument('lang', required=False, default=None),
        Argument('site', required=False, default=None),
        'as',
        Argument('varname', required=False, resolve=False),
    )

    def get_value_for_context(self, context, **kwargs):
        #
        # A design decision with several active members of the django-cms
        # community that using this tag with the 'as' breakpoint should never
        # return Exceptions regardless of the setting of settings.DEBUG.
        #
        # We wish to maintain backwards functionality where the non-as-variant
        # of using this tag will raise DNE exceptions only when
        # settings.DEBUG=False.
        #
        try:
            return super(PageUrl, self).get_value_for_context(context, **kwargs)
        except Page.DoesNotExist:
            return ''

    def get_value(self, context, page_lookup, lang, site):
        from django.core.cache import cache

        site_id = get_site_id(site)
        request = context.get('request', False)

        if not request:
            return ''

        if lang is None:
            lang = get_language_from_request(request)

        cache_key = _get_cache_key('page_url', page_lookup, lang, site_id) + \
            '_type:absolute_url'

        url = cache.get(cache_key)

        if not url:
            page = _get_page_by_untyped_arg(page_lookup, request, site_id)
            if page:
                url = page.get_absolute_url(language=lang)
                cache.set(cache_key, url,
                          get_cms_setting('CACHE_DURATIONS')['content'])
        if url:
            return url
        return ''


register.tag(PageUrl)
register.tag('page_id_url', PageUrl)


def _get_placeholder(current_page, page, context, name):
    from django.core.cache import cache
    placeholder_cache = getattr(current_page, '_tmp_placeholders_cache', {})
    if page.pk in placeholder_cache:
        placeholder = placeholder_cache[page.pk].get(name, None)
        if placeholder:
            return placeholder
    placeholder_cache[page.pk] = {}
    placeholders = page.rescan_placeholders().values()
    fetch_placeholders = []
    request = context['request']
    if not get_cms_setting('PLACEHOLDER_CACHE') or (hasattr(request, 'toolbar') and request.toolbar.edit_mode):
        fetch_placeholders = placeholders
    else:
        for placeholder in placeholders:
            cache_key = placeholder.get_cache_key(get_language())
            cached_value = cache.get(cache_key)
            if not cached_value is None:
                restore_sekizai_context(context, cached_value['sekizai'])
                placeholder.content_cache = cached_value['content']
            else:
                fetch_placeholders.append(placeholder)
            placeholder.cache_checked = True
    if fetch_placeholders:
        assign_plugins(context['request'], fetch_placeholders, page.get_template(),  get_language())
    for placeholder in placeholders:
        placeholder_cache[page.pk][placeholder.slot] = placeholder
        placeholder.page = page
    current_page._tmp_placeholders_cache = placeholder_cache
    placeholder = placeholder_cache[page.pk].get(name, None)
    if page.application_urls and not placeholder:
        raise PlaceholderNotFound(
            '"%s" placeholder not found in an apphook application. Please use a static placeholder instead.' % name)
    return placeholder


def get_placeholder_content(context, request, current_page, name, inherit, default):
    from django.core.cache import cache
    edit_mode = getattr(request, 'toolbar', None) and getattr(request.toolbar, 'edit_mode')
    pages = [current_page]
    # don't display inherited plugins in edit mode, so that the user doesn't
    # mistakenly edit/delete them. This is a fix for issue #1303. See the discussion
    # there for possible enhancements
    if inherit and not edit_mode:
        pages = chain([current_page], current_page.get_cached_ancestors(ascending=True))
    for page in pages:
        placeholder = _get_placeholder(current_page, page, context, name)
        if placeholder is None:
            continue
        if not edit_mode and get_cms_setting('PLACEHOLDER_CACHE'):
            if hasattr(placeholder, 'content_cache'):
                return mark_safe(placeholder.content_cache)
            if not hasattr(placeholder, 'cache_checked'):
                cache_key = placeholder.get_cache_key(get_language())
                cached_value = cache.get(cache_key)
                if not cached_value is None:
                    restore_sekizai_context(context, cached_value['sekizai'])
                    return mark_safe(cached_value['content'])
        if not get_plugins(request, placeholder, page.get_template()):
            continue
        content = render_placeholder(placeholder, context, name)
        if content:
            return content
            # if we reach this point, we have an empty or non-existant placeholder
            # call _get_placeholder again to get the placeholder properly rendered
            # in frontend editing
    placeholder = _get_placeholder(current_page, current_page, context, name)
    return render_placeholder(placeholder, context, name, default=default)


class PlaceholderParser(Parser):
    def parse_blocks(self):
        for bit in getattr(self.kwargs['extra_bits'], 'value', self.kwargs['extra_bits']):
            if getattr(bit, 'value', bit.var.value) == 'or':
                return super(PlaceholderParser, self).parse_blocks()
        return


class PlaceholderOptions(Options):
    def get_parser_class(self):
        return PlaceholderParser


class Placeholder(Tag):
    """
    This template node is used to output page content and
    is also used in the admin to dynamically generate input fields.

    eg: {% placeholder "placeholder_name" %}

    {% placeholder "sidebar" inherit %}

    {% placeholder "footer" inherit or %}
        <a href="/about/">About us</a>
    {% endplaceholder %}

    Keyword arguments:
    name -- the name of the placeholder
    width -- additional width attribute (integer) which gets added to the plugin context
    (deprecated, use `{% with 320 as width %}{% placeholder "foo"}{% endwith %}`)
    inherit -- optional argument which if given will result in inheriting
        the content of the placeholder with the same name on parent pages
    or -- optional argument which if given will make the template tag a block
        tag whose content is shown if the placeholder is empty
    """
    name = 'placeholder'
    options = PlaceholderOptions(
        Argument('name', resolve=False),
        MultiValueArgument('extra_bits', required=False, resolve=False),
        blocks=[
            ('endplaceholder', 'nodelist'),
        ]
    )

    def render_tag(self, context, name, extra_bits, nodelist=None):
        validate_placeholder_name(name)
        width = None
        inherit = False
        for bit in extra_bits:
            if bit == 'inherit':
                inherit = True
            elif bit.isdigit():
                width = int(bit)
                import warnings

                warnings.warn(
                    "The width parameter for the placeholder tag is deprecated.",
                    DeprecationWarning
                )
        if not 'request' in context:
            return ''
        request = context['request']
        if width:
            context.update({'width': width})

        page = request.current_page
        if not page or page == 'dummy':
            if nodelist:
                return nodelist.render(context)
            return ''
        try:
            content = get_placeholder_content(context, request, page, name, inherit, nodelist)
        except PlaceholderNotFound:
            if nodelist:
                return nodelist.render(context)
            raise
        if not content:
            if nodelist:
                return nodelist.render(context)
            return ''
        return content

    def get_name(self):
        return self.kwargs['name'].var.value.strip('"').strip("'")


register.tag(Placeholder)


class RenderPlugin(InclusionTag):
    template = 'cms/content.html'
    name = 'render_plugin'
    options = Options(
        Argument('plugin')
    )

    def get_processors(self, context, plugin):
        #
        # Prepend frontedit toolbar output if applicable. Moved to its own
        # method to aide subclassing the whole RenderPlugin if required.
        #
<<<<<<< HEAD
        request = context['request']
        toolbar = getattr(request, 'toolbar', None)
        page = request.current_page
        placeholder = context.get('cms_placeholder_instance', None)
        if toolbar and toolbar.edit_mode and (not page or page.has_change_permission(request)) and getattr(placeholder, 'is_editable', True):

=======

        request = context['request']
        toolbar = getattr(request, 'toolbar', None)
        placeholder = plugin.placeholder

        if toolbar and toolbar.edit_mode and placeholder.has_change_permission(request):
>>>>>>> 28753596
            from cms.middleware.toolbar import toolbar_plugin_processor
            return toolbar_plugin_processor,

<<<<<<< HEAD
=======
        return None

>>>>>>> 28753596
    def get_context(self, context, plugin):

        # Prepend frontedit toolbar output if applicable
        if not plugin:
            return {'content': ''}

<<<<<<< HEAD
        placeholder = context.get('cms_placeholder_instance', None)
        processors=self.get_processors(context, plugin)
=======
        processors = self.get_processors(context, plugin)
>>>>>>> 28753596

        return {'content': plugin.render_plugin(context, placeholder=placeholder, processors=processors)}


register.tag(RenderPlugin)


class PluginChildClasses(InclusionTag):
    """
    Accepts a placeholder or a plugin and renders the allowed plugins for this.
    """

    template = "cms/toolbar/dragitem_menu.html"
    name = "plugin_child_classes"
    options = Options(
        Argument('obj')
    )

    def get_context(self, context, obj):
        # Prepend frontedit toolbar output if applicable
        request = context['request']
        page = request.current_page
        child_plugin_classes = []
        if isinstance(obj, CMSPlugin):
            slot = context['slot']
            plugin = obj
            plugin_class = plugin.get_plugin_class()
            if plugin_class.allow_children:
                instance, plugin = plugin.get_plugin_instance()
                childs = [plugin_pool.get_plugin(cls) for cls in plugin.get_child_classes(slot, page)]
                # Builds the list of dictionaries containing module, name and value for the plugin dropdowns
                child_plugin_classes = get_toolbar_plugin_struct(childs, slot, page, parent=plugin_class)
        elif isinstance(obj, PlaceholderModel):
            placeholder = obj
            page = placeholder.page if placeholder else None
            if not page:
                page = getattr(request, 'current_page', None)
            if placeholder:
                slot = placeholder.slot
            else:
                slot = None
            # Builds the list of dictionaries containing module, name and value for the plugin dropdowns
            child_plugin_classes = get_toolbar_plugin_struct(plugin_pool.get_all_plugins(slot, page), slot, page)
        return {'plugin_classes': child_plugin_classes}


register.tag(PluginChildClasses)


class ExtraMenuItems(InclusionTag):
    """
    Accepts a placeholder or a plugin and renders the additional menu items.
    """

    template = "cms/toolbar/dragitem_extra_menu.html"
    name = "extra_menu_items"
    options = Options(
        Argument('obj')
    )

    def get_context(self, context, obj):
        # Prepend frontedit toolbar output if applicable
        request = context['request']
        items = []
        if isinstance(obj, CMSPlugin):
            plugin = obj
            plugin_class_inst = plugin.get_plugin_class_instance()
            item = plugin_class_inst.get_extra_local_plugin_menu_items(request, plugin)
            if item:
                items.append(item)
            plugin_classes = plugin_pool.get_all_plugins()
            for plugin_class in plugin_classes:
                plugin_class_inst = plugin_class()
                item = plugin_class_inst.get_extra_global_plugin_menu_items(request, plugin)
                if item:
                    items += item

        elif isinstance(obj, PlaceholderModel):
            plugin_classes = plugin_pool.get_all_plugins()
            for plugin_class in plugin_classes:
                plugin_class_inst = plugin_class()
                item = plugin_class_inst.get_extra_placeholder_menu_items(request, obj)
                if item:
                    items += item
        return {'items': items}
register.tag(ExtraMenuItems)


class PageAttribute(AsTag):
    """
    This template node is used to output an attribute from a page such
    as its title or slug.

    Synopsis
         {% page_attribute "field-name" %}
         {% page_attribute "field-name" as varname %}
         {% page_attribute "field-name" page_lookup %}
         {% page_attribute "field-name" page_lookup as varname %}

    Example
         {# Output current page's page_title attribute: #}
         {% page_attribute "page_title" %}
         {# Output page_title attribute of the page with reverse_id "the_page": #}
         {% page_attribute "page_title" "the_page" %}
         {# Output slug attribute of the page with pk 10: #}
         {% page_attribute "slug" 10 %}
         {# Assign page_title attribute to a variable: #}
         {% page_attribute "page_title" as title %}

    Keyword arguments:
    field-name -- the name of the field to output. Use one of:
    - title
    - menu_title
    - page_title
    - slug
    - meta_description
    - changed_date
    - changed_by

    page_lookup -- lookup argument for Page, if omitted field-name of current page is returned.
    See _get_page_by_untyped_arg() for detailed information on the allowed types and their interpretation
    for the page_lookup argument.

    varname -- context variable name. Output will be added to template context as this variable.
    This argument is required to follow the 'as' keyword.
    """
    name = 'page_attribute'
    options = Options(
        Argument('name', resolve=False),
        Argument('page_lookup', required=False, default=None),
        'as',
        Argument('varname', required=False, resolve=False)
    )

    valid_attributes = [
        "title",
        "slug",
        "meta_description",
        "page_title",
        "menu_title",
        "changed_date",
        "changed_by",
    ]

    def get_value(self, context, name, page_lookup):
        if not 'request' in context:
            return ''
        name = name.lower()
        request = context['request']
        lang = get_language_from_request(request)
        page = _get_page_by_untyped_arg(page_lookup, request, get_site_id(None))
        if page == "dummy":
            return ''
        if page and name in self.valid_attributes:
            func = getattr(page, "get_%s" % name)
            ret_val = func(language=lang, fallback=True)
            if not isinstance(ret_val, datetime):
                ret_val = escape(ret_val)
            return ret_val
        return ''


register.tag(PageAttribute)


class CleanAdminListFilter(InclusionTag):
    template = 'admin/filter.html'
    name = 'clean_admin_list_filter'

    options = Options(
        Argument('cl'),
        Argument('spec'),
    )

    def get_context(self, context, cl, spec):
        choices = sorted(list(spec.choices(cl)), key=lambda k: k['query_string'])
        query_string = None
        unique_choices = []
        for choice in choices:
            if choice['query_string'] != query_string:
                unique_choices.append(choice)
                query_string = choice['query_string']
        return {'title': spec.title(), 'choices': unique_choices}


def _show_placeholder_for_page(context, placeholder_name, page_lookup, lang=None,
                               site=None, cache_result=True):
    """
    Shows the content of a page with a placeholder name and given lookup
    arguments in the given language.
    This is useful if you want to have some more or less static content that is
    shared among many pages, such as a footer.

    See _get_page_by_untyped_arg() for detailed information on the allowed types
    and their interpretation for the page_lookup argument.
    """
    from django.core.cache import cache
    validate_placeholder_name(placeholder_name)

    request = context.get('request', False)
    site_id = get_site_id(site)

    if not request:
        return {'content': ''}
    if lang is None:
        lang = get_language_from_request(request)

    if cache_result:
        base_key = _get_cache_key('_show_placeholder_for_page', page_lookup, lang, site_id)
        cache_key = _clean_key('%s_placeholder:%s' % (base_key, placeholder_name))
        cached_value = cache.get(cache_key)
        if cached_value:
            restore_sekizai_context(context, cached_value['sekizai'])
            return {'content': mark_safe(cached_value['content'])}
    page = _get_page_by_untyped_arg(page_lookup, request, site_id)
    if not page:
        return {'content': ''}
    try:
        placeholder = page.placeholders.get(slot=placeholder_name)
    except PlaceholderModel.DoesNotExist:
        if settings.DEBUG:
            raise
        return {'content': ''}
    watcher = Watcher(context)
    content = render_placeholder(placeholder, context, placeholder_name)
    changes = watcher.get_changes()
    if cache_result:
        cache.set(cache_key, {'content': content, 'sekizai': changes}, get_cms_setting('CACHE_DURATIONS')['content'])

    if content:
        return {'content': mark_safe(content)}
    return {'content': ''}


class ShowPlaceholderById(InclusionTag):
    template = 'cms/content.html'
    name = 'show_placeholder_by_id'

    options = Options(
        Argument('placeholder_name'),
        Argument('reverse_id'),
        Argument('lang', required=False, default=None),
        Argument('site', required=False, default=None),
    )

    def get_context(self, *args, **kwargs):
        return _show_placeholder_for_page(**self.get_kwargs(*args, **kwargs))

    def get_kwargs(self, context, placeholder_name, reverse_id, lang, site):
        cache_result = True
        if 'preview' in context['request'].GET:
            cache_result = False
        return {
            'context': context,
            'placeholder_name': placeholder_name,
            'page_lookup': reverse_id,
            'lang': lang,
            'site': site,
            'cache_result': cache_result
        }


register.tag(ShowPlaceholderById)
register.tag('show_placeholder', ShowPlaceholderById)


class ShowUncachedPlaceholderById(ShowPlaceholderById):
    name = 'show_uncached_placeholder_by_id'

    def get_kwargs(self, *args, **kwargs):
        kwargs = super(ShowUncachedPlaceholderById, self).get_kwargs(*args, **kwargs)
        kwargs['cache_result'] = False
        return kwargs


register.tag(ShowUncachedPlaceholderById)
register.tag('show_uncached_placeholder', ShowUncachedPlaceholderById)


class CMSToolbar(RenderBlock):
    name = 'cms_toolbar'

    options = Options(
        Argument('name', required=False), # just here so sekizai thinks this is a RenderBlock
        parser_class=SekizaiParser,
    )

    def render_tag(self, context, name, nodelist):
        # render JS
        request = context.get('request', None)
        toolbar = getattr(request, 'toolbar', None)
        if toolbar:
            toolbar.populate()
        if request and 'cms-toolbar-login-error' in request.GET:
            context['cms_toolbar_login_error'] = request.GET['cms-toolbar-login-error'] == '1'
        context['cms_version'] = __version__
        if toolbar and toolbar.show_toolbar:
            language = toolbar.toolbar_language
            with force_language(language):
                # needed to populate the context with sekizai content
                render_to_string('cms/toolbar/toolbar_javascript.html', context)
                clipboard = mark_safe(render_to_string('cms/toolbar/clipboard.html', context))
        else:
            language = None
            clipboard = ''
        # render everything below the tag
        rendered_contents = nodelist.render(context)
        # sanity checks
        if not request:
            return rendered_contents
        if not toolbar:
            return rendered_contents
        if not toolbar.show_toolbar:
            return rendered_contents
        # render the toolbar content
        request.toolbar.post_template_populate()
        with force_language(language):
            context['clipboard'] = clipboard
            content = render_to_string('cms/toolbar/toolbar.html', context)
        # return the toolbar content and the content below
        return '%s\n%s' % (content, rendered_contents)

register.tag(CMSToolbar)


class CMSEditableObject(InclusionTag):
    """
    Templatetag that links a content extracted from a generic django model
    to the model admin changeform.
    """
    template = 'cms/toolbar/content.html'
    edit_template = 'cms/toolbar/plugin.html'
    name = 'render_model'
    options = Options(
        Argument('instance'),
        Argument('attribute'),
        Argument('edit_fields', default=None, required=False),
        Argument('language', default=None, required=False),
        Argument('filters', default=None, required=False),
        Argument('view_url', default=None, required=False),
        Argument('view_method', default=None, required=False),
        'as',
        Argument('varname', required=False, resolve=False),
    )

    def __init__(self, parser, tokens):
        self.parser = parser
        super(CMSEditableObject, self).__init__(parser, tokens)

    def _is_editable(self, request):
        return (request and hasattr(request, 'toolbar') and
                request.toolbar.edit_mode)

    def get_template(self, context, **kwargs):
        if self._is_editable(context.get('request', None)):
            return self.edit_template
        return self.template

    def render_tag(self, context, **kwargs):
        """
        Overridden from InclusionTag to push / pop context to avoid leaks
        """
        context.push()
        template = self.get_template(context, **kwargs)
        data = self.get_context(context, **kwargs)
        output = render_to_string(template, data).strip()
        context.pop()
        if kwargs.get('varname'):
            context[kwargs['varname']] = output
            return ''
        else:
            return output

    def _get_editable_context(self, context, instance, language, edit_fields,
                              view_method, view_url, querystring, editmode=True):
        """
        Populate the contex with the requested attributes to trigger the changeform
        """
        request = context['request']
        if hasattr(request, 'toolbar'):
            lang = request.toolbar.toolbar_language
        else:
            lang = get_language()
        with force_language(lang):
            extra_context = {}
            if edit_fields == 'changelist':
                instance.get_plugin_name = u"%s %s list" % (smart_text(_('Edit')), smart_text(instance._meta.verbose_name))
                extra_context['attribute_name'] = 'changelist'
            elif editmode:
                instance.get_plugin_name = u"%s %s" % (smart_text(_('Edit')), smart_text(instance._meta.verbose_name))
                if not context.get('attribute_name', None):
                    # Make sure CMS.Plugin object will not clash in the frontend.
                    extra_context['attribute_name'] = '-'.join(edit_fields) \
                                                        if not isinstance('edit_fields', six.string_types) else edit_fields
            else:
                instance.get_plugin_name = u"%s %s" % (smart_text(_('Add')), smart_text(instance._meta.verbose_name))
                extra_context['attribute_name'] = 'add'
            extra_context['instance'] = instance
            extra_context['generic'] = instance._meta
            # view_method has the precedence and we retrieve the corresponding
            # attribute in the instance class.
            # If view_method refers to a method it will be called passing the
            # request; if it's an attribute, it's stored for later use
            if view_method:
                method = getattr(instance, view_method)
                if callable(method):
                    url_base = method(context['request'])
                else:
                    url_base = method
            else:
                # The default view_url is the default admin changeform for the
                # current instance
                if not editmode:
                    view_url = 'admin:%s_%s_add' % (
                        instance._meta.app_label, instance._meta.module_name)
                    url_base = reverse(view_url)
                elif not edit_fields:
                    if not view_url:
                        view_url = 'admin:%s_%s_change' % (
                            instance._meta.app_label, instance._meta.module_name)
                    if isinstance(instance, Page):
                        url_base = reverse(view_url, args=(instance.pk, language))
                    else:
                        url_base = reverse(view_url, args=(instance.pk,))
                else:
                    if not view_url:
                        view_url = 'admin:%s_%s_edit_field' % (
                            instance._meta.app_label, instance._meta.module_name)
                    if view_url.endswith('_changelist'):
                        url_base = reverse(view_url)
                    else:
                        url_base = reverse(view_url, args=(instance.pk, language))
                    querystring['edit_fields'] = ",".join(context['edit_fields'])
            if editmode:
                extra_context['edit_url'] = "%s?%s" % (url_base, urlencode(querystring))
            else:
                extra_context['edit_url'] = "%s" % url_base
            extra_context['refresh_page'] = True
            # We may be outside the CMS (e.g.: an application which is not attached via Apphook)
            # in this case we may only go back to the home page
            if getattr(context['request'], 'current_page', None):
                extra_context['redirect_on_close'] = context['request'].current_page.get_absolute_url(language)
            else:
                extra_context['redirect_on_close'] = ''
        return extra_context

    def _get_content(self, context, instance, attribute, language, filters):
        """
        Renders the requested attribute
        """
        extra_context = copy(context)
        attr_value = None
        if hasattr(instance, 'lazy_translation_getter'):
            attr_value = instance.lazy_translation_getter(attribute, '')
        if not attr_value:
            attr_value = getattr(instance, attribute, '')
        extra_context['content'] = attr_value
        # This allow the requested item to be a method, a property or an
        # attribute
        if callable(extra_context['content']):
            if isinstance(instance, Page):
                extra_context['content'] = extra_context['content'](language)
            else:
                extra_context['content'] = extra_context['content'](context['request'])
        if filters:
            expression = self.parser.compile_filter("content|%s" % (filters))
            extra_context['content'] = expression.resolve(extra_context)
        return extra_context

    def _get_data_context(self, context, instance, attribute, edit_fields,
                          language, filters, view_url, view_method):
        """
        Renders the requested attribute and attach changeform trigger to it

        Uses `_get_empty_context`
        """
        if not attribute:
            return context
        attribute = attribute.strip()
        # ugly-ish
        if isinstance(instance, Page):
            if attribute == 'title':
                attribute = 'get_title'
                if not edit_fields:
                    edit_fields = 'title'
            elif attribute == 'page_title':
                attribute = 'get_page_title'
                if not edit_fields:
                    edit_fields = 'page_title'
            elif attribute == 'menu_title':
                attribute = 'get_menu_title'
                if not edit_fields:
                    edit_fields = 'menu_title'
            elif attribute == 'titles':
                attribute = 'get_title'
                if not edit_fields:
                    edit_fields = 'title,page_title,menu_title'
            view_url = 'admin:cms_page_edit_title_fields'
        extra_context = copy(context)
        extra_context['attribute_name'] = attribute
        extra_context = self._get_empty_context(extra_context, instance,
                                                edit_fields, language, view_url,
                                                view_method)
        extra_context.update(self._get_content(extra_context, instance, attribute,
                                         language, filters))
        # content is for non-edit template content.html
        # rendered_content is for edit template plugin.html
        # in this templatetag both hold the same content
        extra_context['content'] = mark_safe(extra_context['content'])
        extra_context['rendered_content'] = extra_context['content']
        return extra_context

    def _get_empty_context(self, context, instance, edit_fields, language,
                           view_url, view_method, editmode=True):
        """
        Inject in a copy of the context the data requested to trigger the edit.

        `content` and `rendered_content` is emptied.
        """
        if not language:
            language = get_language_from_request(context['request'])
        # This allow the requested item to be a method, a property or an
        # attribute
        if not instance and editmode:
            return context
        extra_context = copy(context)
        # ugly-ish
        if instance and isinstance(instance, Page):
            if edit_fields == 'titles':
                edit_fields = 'title,page_title,menu_title'
            view_url = 'admin:cms_page_edit_title_fields'
        if edit_fields == 'changelist':
            view_url = 'admin:cms_page_changelist'
        querystring = {'language': language}
        if edit_fields:
            extra_context['edit_fields'] = edit_fields.strip().split(",")
        # If the toolbar is not enabled the following part is just skipped: it
        # would cause a perfomance hit for no reason
        extra_context.update(context)
        if self._is_editable(context.get('request', None)):
            extra_context.update(self._get_editable_context(
                extra_context, instance, language, edit_fields, view_method,
                view_url, querystring, editmode))
        # content is for non-edit template content.html
        # rendered_content is for edit template plugin.html
        # in this templatetag both hold the same content
        extra_context['content'] = ''
        extra_context['rendered_content'] = ''
        return extra_context

    def get_context(self, context, instance, attribute, edit_fields,
                    language, filters, view_url, view_method, varname):
        """
        Uses _get_data_context to render the requested attributes
        """
        extra_context = self._get_data_context(context, instance, attribute,
                                               edit_fields, language, filters,
                                               view_url, view_method)
        extra_context['render_model'] = True
        return extra_context
register.tag(CMSEditableObject)


class CMSEditableObjectIcon(CMSEditableObject):
    """
    Templatetag that links a content extracted from a generic django model
    to the model admin changeform.

    The output of this templatetag is just an icon to trigger the changeform.
    """
    name = 'render_model_icon'
    options = Options(
        Argument('instance'),
        Argument('edit_fields', default=None, required=False),
        Argument('language', default=None, required=False),
        Argument('view_url', default=None, required=False),
        Argument('view_method', default=None, required=False),
        'as',
        Argument('varname', required=False, resolve=False),
    )

    def get_context(self, context, instance, edit_fields, language,
                    view_url, view_method, varname):
        """
        Uses _get_empty_context and adds the `render_model_icon` variable.
        """
        extra_context = self._get_empty_context(context, instance, edit_fields,
                                                language, view_url, view_method)
        extra_context['render_model_icon'] = True
        return extra_context
register.tag(CMSEditableObjectIcon)


class CMSEditableObjectAdd(CMSEditableObject):
    """
    Templatetag that links a content extracted from a generic django model
    to the model admin changeform.

    The output of this templatetag is just an icon to trigger the changeform.
    """
    name = 'render_model_add'
    options = Options(
        Argument('instance'),
        Argument('language', default=None, required=False),
        Argument('view_url', default=None, required=False),
        Argument('view_method', default=None, required=False),
        'as',
        Argument('varname', required=False, resolve=False),
    )

    def get_context(self, context, instance, language,
                    view_url, view_method, varname):
        """
        Uses _get_empty_context and adds the `render_model_icon` variable.
        """
        extra_context = self._get_empty_context(context, instance, None,
                                                language, view_url, view_method,
                                                editmode=False)
        extra_context['render_model_add'] = True
        return extra_context
register.tag(CMSEditableObjectAdd)


class CMSEditableObjectBlock(CMSEditableObject):
    """
    Templatetag that links a content extracted from a generic django model
    to the model admin changeform.

    The rendered content is to be specified in the enclosed block.
    """
    name = 'render_model_block'
    options = Options(
        Argument('instance'),
        Argument('edit_fields', default=None, required=False),
        Argument('language', default=None, required=False),
        Argument('view_url', default=None, required=False),
        Argument('view_method', default=None, required=False),
        'as',
        Argument('varname', required=False, resolve=False),
        blocks=[('endrender_model_block', 'nodelist')],
    )

    def render_tag(self, context, **kwargs):
        """
        Renders the block and then inject the resulting HTML in the template
        context
        """
        context.push()
        template = self.get_template(context, **kwargs)
        data = self.get_context(context, **kwargs)
        data['content'] = mark_safe(kwargs['nodelist'].render(data))
        data['rendered_content'] = data['content']
        output = render_to_string(template, data)
        context.pop()
        if kwargs.get('varname'):
            context[kwargs['varname']] = output
            return ''
        else:
            return output

    def get_context(self, context, instance, edit_fields, language,
                    view_url, view_method, varname, nodelist):
        """
        Uses _get_empty_context and adds the `instance` object to the local
        context. Context here is to be intended as the context of the nodelist
        in the block.
        """
        extra_context = self._get_empty_context(context, instance, edit_fields,
                                                language, view_url, view_method)
        extra_context['instance'] = instance
        extra_context['render_model_block'] = True
        return extra_context
register.tag(CMSEditableObjectBlock)


class StaticPlaceholderNode(Tag):
    name = 'static_placeholder'
    options = PlaceholderOptions(
        Argument('code', required=True),
        MultiValueArgument('extra_bits', required=False, resolve=False),
        blocks=[
            ('endstatic_placeholder', 'nodelist'),
        ]
    )

    def render_tag(self, context, code, extra_bits, nodelist=None):
        # TODO: language override (the reason this is not implemented, is that language selection is buried way
        #       down somewhere in some method called in render_plugins. There it gets extracted from the request
        #       and a language in request.GET always overrides everything.)
        if not code:
            # an empty string was passed in or the variable is not available in the context
            if nodelist:
                return nodelist.render(context)
            return ''
        request = context.get('request', False)
        if not request:
            if nodelist:
                return nodelist.render(context)
            return ''
        if isinstance(code, StaticPlaceholder):
            static_placeholder = code
        else:
            if 'site' in extra_bits:
                site = Site.objects.get_current()
                static_placeholder, __ = StaticPlaceholder.objects.get_or_create(code=code, site_id=site.pk, defaults={'name': code,
                    'creation_method': StaticPlaceholder.CREATION_BY_TEMPLATE})
            else:
                static_placeholder, __ = StaticPlaceholder.objects.get_or_create(code=code, site_id__isnull=True, defaults={'name': code,
                    'creation_method': StaticPlaceholder.CREATION_BY_TEMPLATE})
        if not hasattr(request, 'static_placeholders'):
            request.static_placeholders = []
        request.static_placeholders.append(static_placeholder)
        if hasattr(request, 'toolbar') and request.toolbar.edit_mode:
            if not request.user.has_perm('cms.edit_static_placeholder'):
                placeholder = static_placeholder.public
                placeholder.is_editable = False
            else:
                placeholder = static_placeholder.draft
        else:
            placeholder = static_placeholder.public
        placeholder.is_static = True
        context.update({'cms_placeholder_instance': placeholder})
        content = render_placeholder(placeholder, context, name_fallback=code, default=nodelist)
        return content
register.tag(StaticPlaceholderNode)


class RenderPlaceholder(AsTag):
    """
    Render the content of the plugins contained in a placeholder.
    The result can be assigned to a variable within the template's context by using the `as` keyword.
    It behaves in the same way as the `PageAttribute` class, check its docstring for more details.
    """
    name = 'render_placeholder'
    options = Options(
        Argument('placeholder'),
        Argument('width', default=None, required=False),
        'language',
        Argument('language', default=None, required=False),
        'as',
        Argument('varname', required=False, resolve=False)
    )

    def _get_value(self, context, editable=True, **kwargs):
        request = context.get('request', None)
        placeholder = kwargs.get('placeholder')
        width = kwargs.get('width')
        language = kwargs.get('language')

        if not request:
            return ''
        if not placeholder:
            return ''
        if not hasattr(request, 'placeholders'):
            request.placeholders = []
        request.placeholders.append(placeholder)
        return safe(placeholder.render(context, width, lang=language, editable=editable))

    def get_value_for_context(self, context, **kwargs):
        return self._get_value(context, editable=False, **kwargs)

    def get_value(self, context, **kwargs):
        return self._get_value(context, **kwargs)

register.tag(RenderPlaceholder)


NULL = object()


class EmptyListValue(list, StringValue):
    """
    A list of template variables for easy resolving
    """
    def __init__(self, value=NULL):
        list.__init__(self)
        if value is not NULL:
            self.append(value)

    def resolve(self, context):
        resolved = [item.resolve(context) for item in self]
        return self.clean(resolved)


class MultiValueArgumentBeforeKeywordArgument(MultiValueArgument):
    sequence_class = EmptyListValue

    def parse(self, parser, token, tagname, kwargs):
        if '=' in token:
            if self.name not in kwargs:
                kwargs[self.name] = self.sequence_class()
            return False
        return super(MultiValueArgumentBeforeKeywordArgument, self).parse(
            parser,
            token,
            tagname,
            kwargs
        )


class CMSAdminURL(AsTag):
    name = 'cms_admin_url'
    options = Options(
        Argument('viewname'),
        MultiValueArgumentBeforeKeywordArgument('args', required=False),
        MultiKeywordArgument('kwargs', required=False),
        'as',
        Argument('varname', resolve=False, required=False)
    )

    def get_value(self, context, viewname, args, kwargs):
        return admin_reverse(viewname, args=args, kwargs=kwargs)

register.tag(CMSAdminURL)<|MERGE_RESOLUTION|>--- conflicted
+++ resolved
@@ -346,41 +346,27 @@
         # Prepend frontedit toolbar output if applicable. Moved to its own
         # method to aide subclassing the whole RenderPlugin if required.
         #
-<<<<<<< HEAD
         request = context['request']
         toolbar = getattr(request, 'toolbar', None)
         page = request.current_page
         placeholder = context.get('cms_placeholder_instance', None)
         if toolbar and toolbar.edit_mode and (not page or page.has_change_permission(request)) and getattr(placeholder, 'is_editable', True):
 
-=======
-
-        request = context['request']
-        toolbar = getattr(request, 'toolbar', None)
-        placeholder = plugin.placeholder
-
         if toolbar and toolbar.edit_mode and placeholder.has_change_permission(request):
->>>>>>> 28753596
             from cms.middleware.toolbar import toolbar_plugin_processor
-            return toolbar_plugin_processor,
-
-<<<<<<< HEAD
-=======
-        return None
-
->>>>>>> 28753596
+            processors = (toolbar_plugin_processor,)
+        else:
+            processors = None
+        return processors
+
     def get_context(self, context, plugin):
 
         # Prepend frontedit toolbar output if applicable
         if not plugin:
             return {'content': ''}
 
-<<<<<<< HEAD
         placeholder = context.get('cms_placeholder_instance', None)
-        processors=self.get_processors(context, plugin)
-=======
         processors = self.get_processors(context, plugin)
->>>>>>> 28753596
 
         return {'content': plugin.render_plugin(context, placeholder=placeholder, processors=processors)}
 
