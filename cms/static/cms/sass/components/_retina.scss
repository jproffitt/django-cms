//######################################################################################################################
// #RETINA#
@include print-and-retina() {
    // #RETINA TOOLBAR#
<<<<<<< HEAD
    .cms_placeholders-menu,
    .cms_toolbar-debug .cms_debug-bar {
=======
    .cms_placeholders-menu {
>>>>>>> 0378a3f2
        background-image: url("../img/toolbar/sprite_toolbar@2x.png") !important;
        background-size: 190px !important;
    }

    // #RETINA PLACEHOLDER#
    .cms_placeholder-title:before {
        background-image: url("../img/toolbar/sprite_toolbar@2x.png") !important;
        background-size: 190px !important;
    }

    // end of retina
}<|MERGE_RESOLUTION|>--- conflicted
+++ resolved
@@ -2,12 +2,7 @@
 // #RETINA#
 @include print-and-retina() {
     // #RETINA TOOLBAR#
-<<<<<<< HEAD
-    .cms_placeholders-menu,
-    .cms_toolbar-debug .cms_debug-bar {
-=======
     .cms_placeholders-menu {
->>>>>>> 0378a3f2
         background-image: url("../img/toolbar/sprite_toolbar@2x.png") !important;
         background-size: 190px !important;
     }
