--- conflicted
+++ resolved
@@ -233,20 +233,12 @@
     
     def _publisher_pre_save_public(self, obj):
         """We dont wanna public object to be under reversions. If they are 
-<<<<<<< HEAD
-        installed, just stop reversioning.
-        """
-        if 'reversion' in settings.INSTALLED_APPS:
-            import reversion
-            reversion.revision.start()
-=======
         installed, just stop reversioning - bit of hacking to reversion.
         """
         if 'reversion' in settings.INSTALLED_APPS:
             import reversion
             self.old_reversion_state_depth = reversion.revision._state.depth
             reversion.revision._state.depth = - 10000
->>>>>>> ad30689f
             
     
     def _publisher_save_public(self, obj):
@@ -260,14 +252,8 @@
         """
         if 'reversion' in settings.INSTALLED_APPS:
             import reversion
-<<<<<<< HEAD
-            reversion.revision.start()
-        
-    
-=======
             reversion.revision._state.depth = self.old_reversion_state_depth
         
->>>>>>> ad30689f
     def _collect_delete_marked_sub_objects(self, seen_objs, parent=None, nullable=False, excluded_models=None):
         if excluded_models is None:
             excluded_models = [self.__class__]
